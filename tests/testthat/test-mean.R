context("mean")

<<<<<<< HEAD
data <- data(PUMS5extract10000, package = "PSIlence")

test_that('getAccuracy and getEpsilon return approximately correct values for laplace mechanism', {
=======
test_that('sensitivity calculation returns correct values and behaves as expectedly',{
  expect_equal(meanSensitivity(c(0,10),5),2)
})

# test accuracy, epsilon, and sensitivity calculations 
test_that('mean getAccuracy and getEpsilon return approximately correct values for laplace mechanism', {
>>>>>>> dd4512e4
    # test sensitivity and accuracy
    nTest <- 10000
    epsilonTest <- 0.1
    
    dpMeanTest <- dpMean$new(mechanism='mechanismLaplace', variable='age', varType='numeric', n=nTest, epsilon=epsilonTest, rng=c(0,100))
    dpMeanTest$release(PUMS5extract10000)


    acc <- round(dpMeanTest$result$accuracy, digits = 1)

    expect_equal(dpMeanTest$sens, 0.01)
    expect_equal(acc, 0.3)

    # test accuracy
    accuracyTest <- 0.3

    dpMeanTest2 <- dpMean$new(mechanism='mechanismLaplace', variable='age', varType='numeric', n=nTest, accuracy=accuracyTest, rng=c(0,100))
    dpMeanTest2$release(PUMS5extract10000)

    epsilon <- round(dpMeanTest2$result$epsilon, digits = 1)
    expect_equal(epsilon, 0.1)
})

test_that('range checks throw correct warning', {

  nTest <- 10000
  epsilonTest <- 0.1
  deltaTest <- 10^-6

  expect_error(dpMean$new(mechanism='mechanismLaplace', variable='age', varType='numeric', n=nTest, epsilon=epsilonTest, rng=c(100)))
  expect_warning(dpMean$new(mechanism='mechanismLaplace', variable='age', varType='numeric', n=nTest, epsilon=epsilonTest, rng=c(-10,0,100)))
  expect_error(dpMean$new(mechanism='mechanismLaplace', variable='age', varType='numeric', n=nTest, epsilon=epsilonTest, rng=NULL))
  
  dpMeanTest <- dpMean$new(mechanism='mechanismLaplace', variable='age', varType='numeric', n=nTest, epsilon=epsilonTest, delta=deltaTest, rng=c(0,100))
  dpMeanTest$release(PUMS5extract10000)
  expect_equal(length(dpMeanTest$result$release), 1)
  expect_equal(dpMeanTest$epsilon, epsilonTest)
  expect_equal(length(dpMeanTest$result$interval), 2)
})

test_that('error thrown when n not positive or whole number', {
    epsilonTest <- 0.1
    deltaTest <- 10^-6
    expect_error(dpMean$new(mechanism='mechanismLaplace', variable='age', varType='numeric', n=-1, epsilon=epsilonTest, rng=c(0,100)),
                 "n must be a positive whole number")
    expect_error(dpMean$new(mechanism='mechanismLaplace', variable='age', varType='numeric', n=0.5, epsilon=epsilonTest, rng=c(0,100)),
                 "n must be a positive whole number")
})

test_that('you do not have to enter range for a logical variable', {
    
    nTest <- 10000
    epsilonTest <- 0.1
    deltaTest <- 10^-6
    
    dpMeanTest <- dpMean$new(mechanism='mechanismLaplace', variable='sex', varType='logical', n=nTest, epsilon=epsilonTest, delta=deltaTest)
    dpMeanTest$release(PUMS5extract10000)
    
    expect_equal(length(dpMeanTest$result$release), 1)
    expect_equal(dpMeanTest$epsilon, epsilonTest)
    expect_equal(length(dpMeanTest$result$interval), 2)
    expect_equal(length(dpMeanTest$result$histogram), 2)
})

test_that('error messages occur when imputation range is outside of data range', {
    nTest <- 10000
    epsilonTest <- 0.1
    rngTest <- c(18,93)
    
    expect_warning(dpMean$new(mechanism='mechanismLaplace', variable='age', varType='numeric', n=nTest, epsilon=epsilonTest, rng=rngTest, imputeRng=c(0,93)),
                   'Lower bound of imputation range is outside of the data range. Setting lower bound of the imputation range to the lower bound of the data range.')
    
    expect_warning(dpMean$new(mechanism='mechanismLaplace', variable='age', varType='numeric', n=nTest, epsilon=epsilonTest, rng=rngTest, imputeRng=c(18,200)),
                   'Upper bound of imputation range is outside of the data range. Setting upper bound of the imputation range to the upper bound of the data range.')
    
    expect_warning(dpMean$new(mechanism='mechanismLaplace', variable='sex', varType='logical', n=nTest, epsilon=epsilonTest, imputeRng=c(2,3)),
                   'Imputation range entered for variable that is not of numeric or integer type. Setting imputation range to data range.')
    
    expect_error(dpMean$new(mechanism='mechanismLaplace', variable='age', varType='numeric', n=nTest, epsilon=epsilonTest, rng=rngTest, imputeRng=c('wrong','type')))
    
    # make sure error thrown when range is null for variable that requires range
    expect_error(dpMean$new(mechanism='mechanismLaplace', variable='age', varType='numeric', n=nTest, epsilon=epsilonTest),
                 'Input range may not be empty.')
})<|MERGE_RESOLUTION|>--- conflicted
+++ resolved
@@ -1,17 +1,8 @@
 context("mean")
 
-<<<<<<< HEAD
 data <- data(PUMS5extract10000, package = "PSIlence")
 
 test_that('getAccuracy and getEpsilon return approximately correct values for laplace mechanism', {
-=======
-test_that('sensitivity calculation returns correct values and behaves as expectedly',{
-  expect_equal(meanSensitivity(c(0,10),5),2)
-})
-
-# test accuracy, epsilon, and sensitivity calculations 
-test_that('mean getAccuracy and getEpsilon return approximately correct values for laplace mechanism', {
->>>>>>> dd4512e4
     # test sensitivity and accuracy
     nTest <- 10000
     epsilonTest <- 0.1
