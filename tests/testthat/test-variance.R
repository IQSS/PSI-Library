--- conflicted
+++ resolved
@@ -1,14 +1,11 @@
 context("covariance")
 data(PUMS5extract10000, package="PSIlence")
-<<<<<<< HEAD
-=======
 
 # test sensitivity function
 test_that('sensitivity function is consistent with intended implementation', {
   expect_equal(varianceSensitivity(2, c(0,10)),50)
   expect_equal(varianceSensitivity(5, c(5,10)),5)
 })
->>>>>>> 05eaaa5b
 
 #test accuracy, epsilon, and sensitivity calculations
 test_that('variance getAccuracy and getEpsilon return approximately correct values for laplace mechanism', {
@@ -45,11 +42,7 @@
 
 # make sure you do not have to enter range for a logical variable
 test_that('range checks throw correct warning', {
-<<<<<<< HEAD
-    
-=======
 
->>>>>>> 05eaaa5b
     nTest <- 10000
     epsilonTest <- 0.1
 
@@ -65,20 +58,6 @@
     nTest <- 10000
     epsilonTest <- 0.1
     deltaTest <- 10^-6
-<<<<<<< HEAD
-    
-    expect_error(dpVariance$new(mechanism='mechanismLaplace', variable='age', varType='numeric', n=nTest, epsilon=epsilonTest, rng=c(100)), 
-                 "Error in range argument provided, c( 100 ) : requires upper and lower values as vector of length 2.", fixed=TRUE)
-    expect_warning(dpVariance$new(mechanism='mechanismLaplace', variable='age', varType='numeric', n=nTest, epsilon=epsilonTest, rng=c(-10,0,100)), 
-                   "Range argument of c( -10, 0, 100 ) has more than two values.  Will proceed using min and max values as range.", fixed=TRUE)
-    expect_error(dpVariance$new(mechanism='mechanismLaplace', variable='age', varType='numeric', n=nTest, epsilon=epsilonTest, rng=NA))
-    expect_error(dpVariance$new(mechanism='mechanismLaplace', variable='age', varType='numeric', n=nTest, epsilon=epsilonTest, rng=NULL))
-    
-    #shouldn't throw error for empty range if logical
-    dpVariance$new(mechanism='mechanismLaplace', variable='age', varType='logical', n=nTest, epsilon=epsilonTest, rng=NULL)
-                 
-    dpVar <- dpVariance$new(mechanism='mechanismLaplace', variable='age', varType='numeric', n=nTest, epsilon=epsilonTest, rng=c(0,100))
-=======
 
     expect_error(dpVariance$new(variable='age', varType='numeric', n=nTest, epsilon=epsilonTest, rng=c(100)),
                  "Error in range argument provided, c( 100 ) : requires upper and lower values as vector of length 2.", fixed=TRUE)
@@ -93,7 +72,6 @@
      dpVar <- dpVariance$new(variable='age', varType='numeric', n=nTest, epsilon=epsilonTest, rng=c(0,100))
 
     dpVar <- dpVariance$new(variable='age', varType='numeric', n=nTest, epsilon=epsilonTest, rng=c(0,100))
->>>>>>> 05eaaa5b
     dpVar$release(PUMS5extract10000)
     expect_equal(length(dpVar$result$release), 1)
     expect_equal(dpVar$epsilon, epsilonTest)
@@ -113,11 +91,6 @@
 
     expect_warning(dpVariance$new(variable='sex', varType='logical', n=nTest, epsilon=epsilonTest, imputeRng=c(2,3)),
                    'Imputation range entered for variable that is not of numeric or integer type. Setting imputation range to data range.')
-<<<<<<< HEAD
-    
-    expect_error(dpVariance$new(mechanism='mechanismLaplace', variable='age', varType='numeric', n=nTest, epsilon=epsilonTest, rng=rngTest, imputeRng=c('wrong','type')),
-                   'Input value of  wrong is not of type numeric.', fixed=TRUE)
-=======
      })
  
 test_that('output has correct dimensions', {
@@ -131,5 +104,4 @@
   expect_true(is.numeric(out$release))
   expect_true(!is.null(out$accuracy))
   expect_equal(out$variable, 'x')
->>>>>>> 05eaaa5b
 })