context("covariance")
data(PUMS5extract10000, package="PSIlence")

# test sensitivity function
test_that('sensitivity function is consistent with intended implementation', {
  expect_equal(varianceSensitivity(2, c(0,10)),50)
  expect_equal(varianceSensitivity(5, c(5,10)),5)
})

#test accuracy, epsilon, and sensitivity calculations
test_that('variance getAccuracy and getEpsilon return approximately correct values for laplace mechanism', {
    # test sensitivity and accuracy
    nTest <- 10000
    epsilonTest <- 0.1

<<<<<<< HEAD
    dpVar <- dpVariance$new(mechanism = 'mechanismLaplace', varType='numeric', variable='age', n=nTest, epsilon=epsilonTest, rng=c(0,100))
=======
    dpVar <- dpVariance$new(mechanism='mechanismLaplace', varType='numeric', variable='age', n=nTest, epsilon=epsilonTest, rng=c(0,100))
>>>>>>> 2b71facd
    dpVar$release(PUMS5extract10000)

    sens <- round((dpVar$result$epsilon * dpVar$result$accuracy) / log(1/0.05))
    acc <- round(dpVar$result$accuracy)

    expect_equal(sens, 1)
    expect_equal(acc, 30)

    # test accuracy
    accuracyTest <- 30

<<<<<<< HEAD
    dpVar2 <- dpVariance$new(mechanism = 'mechanismLaplace', variable='age', varType='numeric', n=nTest, accuracy=accuracyTest, rng=c(0,100))
=======
    dpVar2 <- dpVariance$new(mechanism='mechanismLaplace', variable='age', varType='numeric', n=nTest, accuracy=accuracyTest, rng=c(0,100))
>>>>>>> 2b71facd
    dpVar2$release(PUMS5extract10000)

    epsilon <- round(dpVar2$result$epsilon, digits = 1)
    expect_equal(epsilon, 0.1)
})

# make sure error thrown when n not positive or a whole number
test_that('error thrown when n not positive or whole number', {
    epsilonTest <- 0.1
    deltaTest <- 10^-6
<<<<<<< HEAD
    expect_error(dpVariance$new(mechanism = 'mechanismLaplace', variable='age', varType='numeric', n=-1, epsilon=epsilonTest, rng=c(18,93)),
=======
    expect_error(dpVariance$new(mechanism='mechanismLaplace', variable='age', varType='numeric', n=-1, epsilon=epsilonTest, rng=c(18,93)),
>>>>>>> 2b71facd
                 "n must be a positive whole number")
})

# make sure you do not have to enter range for a logical variable
test_that('range checks throw correct warning', {

    nTest <- 10000
    epsilonTest <- 0.1

<<<<<<< HEAD
    dpVar <- dpVariance$new(mechanism = 'mechanismLaplace', variable='sex', varType='logical', n=nTest, epsilon=epsilonTest)
=======
    dpVar <- dpVariance$new(mechanism='mechanismLaplace', variable='sex', varType='logical', n=nTest, epsilon=epsilonTest)
>>>>>>> 2b71facd
    dpVar$release(PUMS5extract10000)

    expect_equal(length(dpVar$result$release), 1)
    expect_equal(dpVar$epsilon, epsilonTest)
})

# make sure error is thrown when dimension of range entered is incorrect
test_that('range checks throw correct warning', {
    nTest <- 10000
    epsilonTest <- 0.1
    deltaTest <- 10^-6

<<<<<<< HEAD
    expect_error(dpVariance$new(mechanism = 'mechanismLaplace', variable='age', varType='numeric', n=nTest, epsilon=epsilonTest, rng=c(100)),
                 "Error in range argument provided, c( 100 ) : requires upper and lower values as vector of length 2.", fixed=TRUE)
    expect_warning(dpVariance$new(mechanism = 'mechanismLaplace', variable='age', varType='numeric', n=nTest, epsilon=epsilonTest, rng=c(-10,0,100)),
                    "Range argument of c( -10, 0, 100 ) has more than two values.  Will proceed using min and max values as range.", fixed=TRUE)
    expect_error(dpVariance$new(mechanism = 'mechanismLaplace', variable='age', varType='numeric', n=nTest, epsilon=epsilonTest, rng=NA))
    expect_error(dpVariance$new(mechanism = 'mechanismLaplace', variable='age', varType='numeric', n=nTest, epsilon=epsilonTest, rng=NULL))

     #shouldn't throw error for empty range if logical
     dpVariance$new(mechanism = 'mechanismLaplace', variable='age', varType='logical', n=nTest, epsilon=epsilonTest, rng=NULL)

     dpVar <- dpVariance$new(mechanism = 'mechanismLaplace', variable='age', varType='numeric', n=nTest, epsilon=epsilonTest, rng=c(0,100))

    dpVar <- dpVariance$new(mechanism = 'mechanismLaplace', variable='age', varType='numeric', n=nTest, epsilon=epsilonTest, rng=c(0,100))
=======
    expect_error(dpVariance$new(mechanism='mechanismLaplace', variable='age', varType='numeric', n=nTest, epsilon=epsilonTest, rng=c(100)),
                 "Error in range argument provided, c( 100 ) : requires upper and lower values as vector of length 2.", fixed=TRUE)
    expect_warning(dpVariance$new(mechanism='mechanismLaplace', variable='age', varType='numeric', n=nTest, epsilon=epsilonTest, rng=c(-10,0,100)),
                    "Range argument of c( -10, 0, 100 ) has more than two values.  Will proceed using min and max values as range.", fixed=TRUE)
    expect_error(dpVariance$new(mechanism='mechanismLaplace', variable='age', varType='numeric', n=nTest, epsilon=epsilonTest, rng=NA))
    expect_error(dpVariance$new(mechanism='mechanismLaplace', variable='age', varType='numeric', n=nTest, epsilon=epsilonTest, rng=NULL))

     #shouldn't throw error for empty range if logical
     dpVariance$new(mechanism='mechanismLaplace', variable='age', varType='logical', n=nTest, epsilon=epsilonTest, rng=NULL)

     dpVar <- dpVariance$new(mechanism='mechanismLaplace', variable='age', varType='numeric', n=nTest, epsilon=epsilonTest, rng=c(0,100))

    dpVar <- dpVariance$new(mechanism='mechanismLaplace', variable='age', varType='numeric', n=nTest, epsilon=epsilonTest, rng=c(0,100))
>>>>>>> 2b71facd
    dpVar$release(PUMS5extract10000)
    expect_equal(length(dpVar$result$release), 1)
    expect_equal(dpVar$epsilon, epsilonTest)
})

# check for correct errors when imputation range is outside of entered range
test_that('error messages when imputation range is outside of data range', {
    nTest <- 10000
    epsilonTest <- 0.1
    rngTest <- c(18,93)

<<<<<<< HEAD
    expect_warning(dpVariance$new(mechanism = 'mechanismLaplace', variable='age', varType='numeric', n=nTest, epsilon=epsilonTest, rng=rngTest, imputeRng=c(0,93)),
                   'Lower bound of imputation range is outside of the data range. Setting lower bound of the imputation range to the lower bound of the data range.')

    expect_warning(dpVariance$new(mechanism = 'mechanismLaplace', variable='age', varType='numeric', n=nTest, epsilon=epsilonTest, rng=rngTest, imputeRng=c(18,200)),
                   'Upper bound of imputation range is outside of the data range. Setting upper bound of the imputation range to the upper bound of the data range.')

    expect_warning(dpVariance$new(mechanism = 'mechanismLaplace', variable='sex', varType='logical', n=nTest, epsilon=epsilonTest, imputeRng=c(2,3)),
=======
    expect_warning(dpVariance$new(mechanism='mechanismLaplace', variable='age', varType='numeric', n=nTest, epsilon=epsilonTest, rng=rngTest, imputeRng=c(0,93)),
                   'Lower bound of imputation range is outside of the data range. Setting lower bound of the imputation range to the lower bound of the data range.')

    expect_warning(dpVariance$new(mechanism='mechanismLaplace', variable='age', varType='numeric', n=nTest, epsilon=epsilonTest, rng=rngTest, imputeRng=c(18,200)),
                   'Upper bound of imputation range is outside of the data range. Setting upper bound of the imputation range to the upper bound of the data range.')

    expect_warning(dpVariance$new(mechanism='mechanismLaplace', variable='sex', varType='logical', n=nTest, epsilon=epsilonTest, imputeRng=c(2,3)),
>>>>>>> 2b71facd
                   'Imputation range entered for variable that is not of numeric or integer type. Setting imputation range to data range.')
     })

test_that('output has correct dimensions', {
  x <- c(0,1,5,9,3,10)
  n <- length(x)
  data <- data.frame(x)

<<<<<<< HEAD
  dpVar <- dpVariance$new(mechanism = 'mechanismLaplace', variable='x', varType='numeric', n=length(x), epsilon=1, rng=c(0,10))
=======
  dpVar <- dpVariance$new(mechanism='mechanismLaplace', variable='x', varType='numeric', n=length(x), epsilon=1, rng=c(0,10))
>>>>>>> 2b71facd
  out <- dpVar$release(data)

  expect_true(is.numeric(out$release))
  expect_true(!is.null(out$accuracy))
  expect_equal(out$variable, 'x')
})<|MERGE_RESOLUTION|>--- conflicted
+++ resolved
@@ -13,11 +13,7 @@
     nTest <- 10000
     epsilonTest <- 0.1
 
-<<<<<<< HEAD
-    dpVar <- dpVariance$new(mechanism = 'mechanismLaplace', varType='numeric', variable='age', n=nTest, epsilon=epsilonTest, rng=c(0,100))
-=======
     dpVar <- dpVariance$new(mechanism='mechanismLaplace', varType='numeric', variable='age', n=nTest, epsilon=epsilonTest, rng=c(0,100))
->>>>>>> 2b71facd
     dpVar$release(PUMS5extract10000)
 
     sens <- round((dpVar$result$epsilon * dpVar$result$accuracy) / log(1/0.05))
@@ -29,11 +25,7 @@
     # test accuracy
     accuracyTest <- 30
 
-<<<<<<< HEAD
-    dpVar2 <- dpVariance$new(mechanism = 'mechanismLaplace', variable='age', varType='numeric', n=nTest, accuracy=accuracyTest, rng=c(0,100))
-=======
     dpVar2 <- dpVariance$new(mechanism='mechanismLaplace', variable='age', varType='numeric', n=nTest, accuracy=accuracyTest, rng=c(0,100))
->>>>>>> 2b71facd
     dpVar2$release(PUMS5extract10000)
 
     epsilon <- round(dpVar2$result$epsilon, digits = 1)
@@ -44,11 +36,7 @@
 test_that('error thrown when n not positive or whole number', {
     epsilonTest <- 0.1
     deltaTest <- 10^-6
-<<<<<<< HEAD
-    expect_error(dpVariance$new(mechanism = 'mechanismLaplace', variable='age', varType='numeric', n=-1, epsilon=epsilonTest, rng=c(18,93)),
-=======
     expect_error(dpVariance$new(mechanism='mechanismLaplace', variable='age', varType='numeric', n=-1, epsilon=epsilonTest, rng=c(18,93)),
->>>>>>> 2b71facd
                  "n must be a positive whole number")
 })
 
@@ -58,11 +46,7 @@
     nTest <- 10000
     epsilonTest <- 0.1
 
-<<<<<<< HEAD
-    dpVar <- dpVariance$new(mechanism = 'mechanismLaplace', variable='sex', varType='logical', n=nTest, epsilon=epsilonTest)
-=======
     dpVar <- dpVariance$new(mechanism='mechanismLaplace', variable='sex', varType='logical', n=nTest, epsilon=epsilonTest)
->>>>>>> 2b71facd
     dpVar$release(PUMS5extract10000)
 
     expect_equal(length(dpVar$result$release), 1)
@@ -75,21 +59,6 @@
     epsilonTest <- 0.1
     deltaTest <- 10^-6
 
-<<<<<<< HEAD
-    expect_error(dpVariance$new(mechanism = 'mechanismLaplace', variable='age', varType='numeric', n=nTest, epsilon=epsilonTest, rng=c(100)),
-                 "Error in range argument provided, c( 100 ) : requires upper and lower values as vector of length 2.", fixed=TRUE)
-    expect_warning(dpVariance$new(mechanism = 'mechanismLaplace', variable='age', varType='numeric', n=nTest, epsilon=epsilonTest, rng=c(-10,0,100)),
-                    "Range argument of c( -10, 0, 100 ) has more than two values.  Will proceed using min and max values as range.", fixed=TRUE)
-    expect_error(dpVariance$new(mechanism = 'mechanismLaplace', variable='age', varType='numeric', n=nTest, epsilon=epsilonTest, rng=NA))
-    expect_error(dpVariance$new(mechanism = 'mechanismLaplace', variable='age', varType='numeric', n=nTest, epsilon=epsilonTest, rng=NULL))
-
-     #shouldn't throw error for empty range if logical
-     dpVariance$new(mechanism = 'mechanismLaplace', variable='age', varType='logical', n=nTest, epsilon=epsilonTest, rng=NULL)
-
-     dpVar <- dpVariance$new(mechanism = 'mechanismLaplace', variable='age', varType='numeric', n=nTest, epsilon=epsilonTest, rng=c(0,100))
-
-    dpVar <- dpVariance$new(mechanism = 'mechanismLaplace', variable='age', varType='numeric', n=nTest, epsilon=epsilonTest, rng=c(0,100))
-=======
     expect_error(dpVariance$new(mechanism='mechanismLaplace', variable='age', varType='numeric', n=nTest, epsilon=epsilonTest, rng=c(100)),
                  "Error in range argument provided, c( 100 ) : requires upper and lower values as vector of length 2.", fixed=TRUE)
     expect_warning(dpVariance$new(mechanism='mechanismLaplace', variable='age', varType='numeric', n=nTest, epsilon=epsilonTest, rng=c(-10,0,100)),
@@ -103,7 +72,6 @@
      dpVar <- dpVariance$new(mechanism='mechanismLaplace', variable='age', varType='numeric', n=nTest, epsilon=epsilonTest, rng=c(0,100))
 
     dpVar <- dpVariance$new(mechanism='mechanismLaplace', variable='age', varType='numeric', n=nTest, epsilon=epsilonTest, rng=c(0,100))
->>>>>>> 2b71facd
     dpVar$release(PUMS5extract10000)
     expect_equal(length(dpVar$result$release), 1)
     expect_equal(dpVar$epsilon, epsilonTest)
@@ -115,15 +83,6 @@
     epsilonTest <- 0.1
     rngTest <- c(18,93)
 
-<<<<<<< HEAD
-    expect_warning(dpVariance$new(mechanism = 'mechanismLaplace', variable='age', varType='numeric', n=nTest, epsilon=epsilonTest, rng=rngTest, imputeRng=c(0,93)),
-                   'Lower bound of imputation range is outside of the data range. Setting lower bound of the imputation range to the lower bound of the data range.')
-
-    expect_warning(dpVariance$new(mechanism = 'mechanismLaplace', variable='age', varType='numeric', n=nTest, epsilon=epsilonTest, rng=rngTest, imputeRng=c(18,200)),
-                   'Upper bound of imputation range is outside of the data range. Setting upper bound of the imputation range to the upper bound of the data range.')
-
-    expect_warning(dpVariance$new(mechanism = 'mechanismLaplace', variable='sex', varType='logical', n=nTest, epsilon=epsilonTest, imputeRng=c(2,3)),
-=======
     expect_warning(dpVariance$new(mechanism='mechanismLaplace', variable='age', varType='numeric', n=nTest, epsilon=epsilonTest, rng=rngTest, imputeRng=c(0,93)),
                    'Lower bound of imputation range is outside of the data range. Setting lower bound of the imputation range to the lower bound of the data range.')
 
@@ -131,7 +90,6 @@
                    'Upper bound of imputation range is outside of the data range. Setting upper bound of the imputation range to the upper bound of the data range.')
 
     expect_warning(dpVariance$new(mechanism='mechanismLaplace', variable='sex', varType='logical', n=nTest, epsilon=epsilonTest, imputeRng=c(2,3)),
->>>>>>> 2b71facd
                    'Imputation range entered for variable that is not of numeric or integer type. Setting imputation range to data range.')
      })
 
@@ -140,11 +98,7 @@
   n <- length(x)
   data <- data.frame(x)
 
-<<<<<<< HEAD
-  dpVar <- dpVariance$new(mechanism = 'mechanismLaplace', variable='x', varType='numeric', n=length(x), epsilon=1, rng=c(0,10))
-=======
   dpVar <- dpVariance$new(mechanism='mechanismLaplace', variable='x', varType='numeric', n=length(x), epsilon=1, rng=c(0,10))
->>>>>>> 2b71facd
   out <- dpVar$release(data)
 
   expect_true(is.numeric(out$release))
