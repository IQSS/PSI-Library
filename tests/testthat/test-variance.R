library(PSIlence)
context("variance")

data(PUMS5extract10000)

# make sure error thrown when n not positive or a whole number
test_that('error thrown when n not positive or whole number', {
<<<<<<< HEAD
    myEpsilon <- 0.1
    expect_error(dpVariance$new(mechanism='mechanismLaplace', variable='age', varType='numeric', n=-1, epsilon=myEpsilon, rng=c(18,93)),
=======
    my_epsilon <- 0.1
    my_delta <- 10^-6
    expect_error(dpVariance$new(mechanism='mechanismLaplace', variable='age', varType='numeric', n=-1, epsilon=my_epsilon, rng=c(18,93)),
>>>>>>> d6f05ec3
                 "n must be a positive whole number")
})

# make sure you do not have to enter range for a logical variable
test_that('range checks throw correct warning', {
    data(PUMS5extract10000, package = "PSIlence")
    
    my_n <- 10000
    myEpsilon <- 0.1
    
<<<<<<< HEAD
    dpVar <- dpVariance$new(mechanism='mechanismLaplace', variable='sex', varType='logical', n=my_n, epsilon=myEpsilon)
    dpVar$release(PUMS5extract10000)
    
    expect_equal(length(dpVar$result$release), 1)
    expect_equal(dpVar$epsilon, myEpsilon)
=======
    dpVar <- dpVariance$new(mechanism='mechanismLaplace', variable='sex', varType='logical', n=my_n, epsilon=my_epsilon)
    dpVar$release(PUMS5extract10000)
    
    expect_equal(length(dpVar$result$release), 1)
    expect_equal(dpVar$epsilon, my_epsilon)
>>>>>>> d6f05ec3
})

# make sure error is thrown when dimension of range entered is incorrect
test_that('range checks throw correct warning', {
    data(PUMS5extract10000, package = "PSIlence")
    
    my_n <- 10000
    myEpsilon <- 0.1
    
<<<<<<< HEAD
    expect_error(dpVariance$new(mechanism='mechanismLaplace', variable='age', varType='numeric', n=my_n, epsilon=myEpsilon, rng=c(100)), 
                 "range argument in error: requires upper and lower values as vector of length 2.")
    
    dpVar <- dpVariance$new(mechanism='mechanismLaplace', variable='age', varType='numeric', n=my_n, epsilon=myEpsilon, rng=c(0,100))
    dpVar$release(PUMS5extract10000)
    expect_equal(length(dpVar$result$release), 1)
    expect_equal(dpVar$epsilon, myEpsilon)
=======
    expect_error(dpVariance$new(mechanism='mechanismLaplace', variable='age', varType='numeric', n=my_n, epsilon=my_epsilon, rng=c(100)), 
                 "range argument in error: requires upper and lower values as vector of length 2.")
    expect_warning(dpMean$new(mechanism='mechanismLaplace', variable='age', varType='numeric', n=my_n, epsilon=my_epsilon, rng=c(-10,0,100)), 
                   "range argument supplied has more than two values.  Will proceed using min and max values as range.")
    
    dpVar <- dpVariance$new(mechanism='mechanismLaplace', variable='age', varType='numeric', n=my_n, epsilon=my_epsilon, rng=c(0,100))
    dpVar$release(PUMS5extract10000)
    expect_equal(length(dpVar$result$release), 1)
    expect_equal(dpVar$epsilon, my_epsilon)
})

# test sensitivity function
test_that('sensitivity function is consistent with intended implementation', {
  #REWRITE WITH NEW IMPLEMENTATION  
  fail()
>>>>>>> d6f05ec3
})

# check for correct errors when imputation range is outside of entered range
test_that('error messages when imputation range is outside of data range', {
    my_n <- 10000
    myEpsilon <- 0.1
    my_rng <- c(18,93)
    
<<<<<<< HEAD
    expect_warning(dpVariance$new(mechanism='mechanismLaplace', variable='age', varType='numeric', n=my_n, epsilon=myEpsilon, rng=my_rng, imputeRng=c(0,93)),
                   'Lower bound of imputation range is outside of the data range. Setting lower bound of the imputation range to the lower bound of the data range.')
    
    expect_warning(dpVariance$new(mechanism='mechanismLaplace', variable='age', varType='numeric', n=my_n, epsilon=myEpsilon, rng=my_rng, imputeRng=c(18,200)),
                   'Upper bound of imputation range is outside of the data range. Setting upper bound of the imputation range to the upper bound of the data range.')
    
    expect_warning(dpVariance$new(mechanism='mechanismLaplace', variable='sex', varType='logical', n=my_n, epsilon=myEpsilon, imputeRng=c(2,3)),
                   'Imputation range entered for variable that is not of numeric or integer type. Setting imputation range to data range.')
    
    expect_warning(dpVariance$new(mechanism='mechanismLaplace', variable='age', varType='numeric', n=my_n, epsilon=myEpsilon, rng=my_rng, imputeRng=c('wrong','type')),
=======
    expect_warning(dpVariance$new(mechanism='mechanismLaplace', variable='age', varType='numeric', n=my_n, epsilon=my_epsilon, rng=my_rng, imputeRng=c(0,93)),
                   'Lower bound of imputation range is outside of the data range. Setting lower bound of the imputation range to the lower bound of the data range.')
    
    expect_warning(dpVariance$new(mechanism='mechanismLaplace', variable='age', varType='numeric', n=my_n, epsilon=my_epsilon, rng=my_rng, imputeRng=c(18,200)),
                   'Upper bound of imputation range is outside of the data range. Setting upper bound of the imputation range to the upper bound of the data range.')
    
    expect_warning(dpVariance$new(mechanism='mechanismLaplace', variable='sex', varType='logical', n=my_n, epsilon=my_epsilon, imputeRng=c(2,3)),
                   'Imputation range entered for variable that is not of numeric or integer type. Setting imputation range to data range.')
    
    expect_warning(dpVariance$new(mechanism='mechanismLaplace', variable='age', varType='numeric', n=my_n, epsilon=my_epsilon, rng=my_rng, imputeRng=c('wrong','type')),
>>>>>>> d6f05ec3
                   'Imputation range for a numeric variable must be numeric. Setting imputation range to data range.')
})<|MERGE_RESOLUTION|>--- conflicted
+++ resolved
@@ -5,14 +5,8 @@
 
 # make sure error thrown when n not positive or a whole number
 test_that('error thrown when n not positive or whole number', {
-<<<<<<< HEAD
     myEpsilon <- 0.1
     expect_error(dpVariance$new(mechanism='mechanismLaplace', variable='age', varType='numeric', n=-1, epsilon=myEpsilon, rng=c(18,93)),
-=======
-    my_epsilon <- 0.1
-    my_delta <- 10^-6
-    expect_error(dpVariance$new(mechanism='mechanismLaplace', variable='age', varType='numeric', n=-1, epsilon=my_epsilon, rng=c(18,93)),
->>>>>>> d6f05ec3
                  "n must be a positive whole number")
 })
 
@@ -22,20 +16,12 @@
     
     my_n <- 10000
     myEpsilon <- 0.1
-    
-<<<<<<< HEAD
+
     dpVar <- dpVariance$new(mechanism='mechanismLaplace', variable='sex', varType='logical', n=my_n, epsilon=myEpsilon)
     dpVar$release(PUMS5extract10000)
     
     expect_equal(length(dpVar$result$release), 1)
     expect_equal(dpVar$epsilon, myEpsilon)
-=======
-    dpVar <- dpVariance$new(mechanism='mechanismLaplace', variable='sex', varType='logical', n=my_n, epsilon=my_epsilon)
-    dpVar$release(PUMS5extract10000)
-    
-    expect_equal(length(dpVar$result$release), 1)
-    expect_equal(dpVar$epsilon, my_epsilon)
->>>>>>> d6f05ec3
 })
 
 # make sure error is thrown when dimension of range entered is incorrect
@@ -44,8 +30,7 @@
     
     my_n <- 10000
     myEpsilon <- 0.1
-    
-<<<<<<< HEAD
+
     expect_error(dpVariance$new(mechanism='mechanismLaplace', variable='age', varType='numeric', n=my_n, epsilon=myEpsilon, rng=c(100)), 
                  "range argument in error: requires upper and lower values as vector of length 2.")
     
@@ -53,23 +38,12 @@
     dpVar$release(PUMS5extract10000)
     expect_equal(length(dpVar$result$release), 1)
     expect_equal(dpVar$epsilon, myEpsilon)
-=======
-    expect_error(dpVariance$new(mechanism='mechanismLaplace', variable='age', varType='numeric', n=my_n, epsilon=my_epsilon, rng=c(100)), 
-                 "range argument in error: requires upper and lower values as vector of length 2.")
-    expect_warning(dpMean$new(mechanism='mechanismLaplace', variable='age', varType='numeric', n=my_n, epsilon=my_epsilon, rng=c(-10,0,100)), 
-                   "range argument supplied has more than two values.  Will proceed using min and max values as range.")
-    
-    dpVar <- dpVariance$new(mechanism='mechanismLaplace', variable='age', varType='numeric', n=my_n, epsilon=my_epsilon, rng=c(0,100))
-    dpVar$release(PUMS5extract10000)
-    expect_equal(length(dpVar$result$release), 1)
-    expect_equal(dpVar$epsilon, my_epsilon)
 })
 
 # test sensitivity function
 test_that('sensitivity function is consistent with intended implementation', {
   #REWRITE WITH NEW IMPLEMENTATION  
   fail()
->>>>>>> d6f05ec3
 })
 
 # check for correct errors when imputation range is outside of entered range
@@ -78,7 +52,6 @@
     myEpsilon <- 0.1
     my_rng <- c(18,93)
     
-<<<<<<< HEAD
     expect_warning(dpVariance$new(mechanism='mechanismLaplace', variable='age', varType='numeric', n=my_n, epsilon=myEpsilon, rng=my_rng, imputeRng=c(0,93)),
                    'Lower bound of imputation range is outside of the data range. Setting lower bound of the imputation range to the lower bound of the data range.')
     
@@ -89,17 +62,5 @@
                    'Imputation range entered for variable that is not of numeric or integer type. Setting imputation range to data range.')
     
     expect_warning(dpVariance$new(mechanism='mechanismLaplace', variable='age', varType='numeric', n=my_n, epsilon=myEpsilon, rng=my_rng, imputeRng=c('wrong','type')),
-=======
-    expect_warning(dpVariance$new(mechanism='mechanismLaplace', variable='age', varType='numeric', n=my_n, epsilon=my_epsilon, rng=my_rng, imputeRng=c(0,93)),
-                   'Lower bound of imputation range is outside of the data range. Setting lower bound of the imputation range to the lower bound of the data range.')
-    
-    expect_warning(dpVariance$new(mechanism='mechanismLaplace', variable='age', varType='numeric', n=my_n, epsilon=my_epsilon, rng=my_rng, imputeRng=c(18,200)),
-                   'Upper bound of imputation range is outside of the data range. Setting upper bound of the imputation range to the upper bound of the data range.')
-    
-    expect_warning(dpVariance$new(mechanism='mechanismLaplace', variable='sex', varType='logical', n=my_n, epsilon=my_epsilon, imputeRng=c(2,3)),
-                   'Imputation range entered for variable that is not of numeric or integer type. Setting imputation range to data range.')
-    
-    expect_warning(dpVariance$new(mechanism='mechanismLaplace', variable='age', varType='numeric', n=my_n, epsilon=my_epsilon, rng=my_rng, imputeRng=c('wrong','type')),
->>>>>>> d6f05ec3
                    'Imputation range for a numeric variable must be numeric. Setting imputation range to data range.')
 })