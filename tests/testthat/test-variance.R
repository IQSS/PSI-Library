<<<<<<< HEAD
context("covariance")
data(PUMS5extract10000, package="PSIlence")
=======
library(PSIlence)
context("variance")

data(PUMS5extract10000)
>>>>>>> dd4512e4

# test sensitivity function
test_that('sensitivity function is consistent with intended implementation', {
  expect_equal(varianceSensitivity(2, c(0,10)),50)
  expect_equal(varianceSensitivity(5, c(5,10)),5)
})

# test accuracy, epsilon, and sensitivity calculations 
test_that('variancee getAccuracy and getEpsilon return approximately correct values for laplace mechanism', {
    # test sensitivity and accuracy
    nTest <- 10000
    epsilonTest <- 0.1
    
    dpVar <- dpVariance$new(variable='age', varType='numeric', n=nTest, epsilon=epsilonTest, rng=c(0,100))
    dpVar$release(PUMS5extract10000)
    
    sens <- round((dpVar$result$epsilon * dpVar$result$accuracy) / log(1/0.05))
    acc <- round(dpVar$result$accuracy)

    expect_equal(sens, 1)
    expect_equal(acc, 30)
    
    # test accuracy
    accuracyTest <- 30
    
    dpVar2 <- dpVariance$new(variable='age', varType='numeric', n=nTest, accuracy=accuracyTest, rng=c(0,100))
    dpVar2$release(PUMS5extract10000)
    
    epsilon <- round(dpVar2$result$epsilon, digits = 1)
    expect_equal(epsilon, 0.1)
})

# make sure error thrown when n not positive or a whole number
test_that('error thrown when n not positive or whole number', {
    epsilonTest <- 0.1
    deltaTest <- 10^-6
    expect_error(dpVariance$new(variable='age', varType='numeric', n=-1, epsilon=epsilonTest, rng=c(18,93)),
                 "n must be a positive whole number")
})

# make sure you do not have to enter range for a logical variable
test_that('range checks throw correct warning', {
    
    nTest <- 10000
    epsilonTest <- 0.1
    
    dpVar <- dpVariance$new(variable='sex', varType='logical', n=nTest, epsilon=epsilonTest)
    dpVar$release(PUMS5extract10000)
    
    expect_equal(length(dpVar$result$release), 1)
    expect_equal(dpVar$epsilon, epsilonTest)
})

# make sure error is thrown when dimension of range entered is incorrect
test_that('range checks throw correct warning', {
    nTest <- 10000
    epsilonTest <- 0.1
    deltaTest <- 10^-6
    
<<<<<<< HEAD
    expect_error(dpVariance$new(mechanism='mechanismLaplace', variable='age', varType='numeric', n=nTest, epsilon=epsilonTest, rng=c(100)), 
                 "Error in range argument provided, c( 100 ) : requires upper and lower values as vector of length 2.", fixed=TRUE)
    expect_warning(dpVariance$new(mechanism='mechanismLaplace', variable='age', varType='numeric', n=nTest, epsilon=epsilonTest, rng=c(-10,0,100)), 
                   "Range argument of c( -10, 0, 100 ) has more than two values.  Will proceed using min and max values as range.", fixed=TRUE)
    expect_error(dpVariance$new(mechanism='mechanismLaplace', variable='age', varType='numeric', n=nTest, epsilon=epsilonTest, rng=NA))
    expect_error(dpVariance$new(mechanism='mechanismLaplace', variable='age', varType='numeric', n=nTest, epsilon=epsilonTest, rng=NULL))
    
    #shouldn't throw error for empty range if logical
    dpVariance$new(mechanism='mechanismLaplace', variable='age', varType='logical', n=nTest, epsilon=epsilonTest, rng=NULL)
                 
    dpVar <- dpVariance$new(mechanism='mechanismLaplace', variable='age', varType='numeric', n=nTest, epsilon=epsilonTest, rng=c(0,100))
=======
    expect_error(dpVariance$new(variable='age', varType='numeric', n=nTest, epsilon=epsilonTest, rng=c(100)), 
                 "range argument in error: requires upper and lower values as vector of length 2.")

    expect_warning(dpVariance$new(variable='age', varType='numeric', n=nTest, epsilon=epsilonTest, rng=c(-10,0,100)), 
                   "range argument supplied has more than two values.  Will proceed using min and max values as range.")
    
    dpVar <- dpVariance$new(variable='age', varType='numeric', n=nTest, epsilon=epsilonTest, rng=c(0,100))
>>>>>>> dd4512e4
    dpVar$release(PUMS5extract10000)
    expect_equal(length(dpVar$result$release), 1)
    expect_equal(dpVar$epsilon, epsilonTest)
})

# check for correct errors when imputation range is outside of entered range
test_that('error messages when imputation range is outside of data range', {
    nTest <- 10000
    epsilonTest <- 0.1
    rngTest <- c(18,93)
    
    expect_warning(dpVariance$new(variable='age', varType='numeric', n=nTest, epsilon=epsilonTest, rng=rngTest, imputeRng=c(0,93)),
                   'Lower bound of imputation range is outside of the data range. Setting lower bound of the imputation range to the lower bound of the data range.')
    
    expect_warning(dpVariance$new(variable='age', varType='numeric', n=nTest, epsilon=epsilonTest, rng=rngTest, imputeRng=c(18,200)),
                   'Upper bound of imputation range is outside of the data range. Setting upper bound of the imputation range to the upper bound of the data range.')
    
    expect_warning(dpVariance$new(variable='sex', varType='logical', n=nTest, epsilon=epsilonTest, imputeRng=c(2,3)),
                   'Imputation range entered for variable that is not of numeric or integer type. Setting imputation range to data range.')
    
<<<<<<< HEAD
    expect_error(dpVariance$new(mechanism='mechanismLaplace', variable='age', varType='numeric', n=nTest, epsilon=epsilonTest, rng=rngTest, imputeRng=c('wrong','type')),
                   'Input value of  wrong is not of type numeric.', fixed=TRUE)
=======
    expect_warning(dpVariance$new(variable='age', varType='numeric', n=nTest, epsilon=epsilonTest, rng=rngTest, imputeRng=c('wrong','type')),
                   'Imputation range for a numeric variable must be numeric. Setting imputation range to data range.')
})

test_that('output has correct dimensions', {
  x <- c(0,1,5,9,3,10)
  n <- length(x)
  data <- data.frame(x)
  
  dpVar <- dpVariance$new(variable='x', varType='numeric', n=length(x), epsilon=1, rng=c(0,10))
  out <- dpVar$release(data)

  expect_true(is.numeric(out$release))
  expect_true(!is.null(out$accuracy))
  expect_equal(out$variable, 'x')
>>>>>>> dd4512e4
})<|MERGE_RESOLUTION|>--- conflicted
+++ resolved
@@ -1,12 +1,5 @@
-<<<<<<< HEAD
 context("covariance")
 data(PUMS5extract10000, package="PSIlence")
-=======
-library(PSIlence)
-context("variance")
-
-data(PUMS5extract10000)
->>>>>>> dd4512e4
 
 # test sensitivity function
 test_that('sensitivity function is consistent with intended implementation', {
@@ -14,27 +7,27 @@
   expect_equal(varianceSensitivity(5, c(5,10)),5)
 })
 
-# test accuracy, epsilon, and sensitivity calculations 
-test_that('variancee getAccuracy and getEpsilon return approximately correct values for laplace mechanism', {
+#test accuracy, epsilon, and sensitivity calculations
+test_that('variance getAccuracy and getEpsilon return approximately correct values for laplace mechanism', {
     # test sensitivity and accuracy
     nTest <- 10000
     epsilonTest <- 0.1
-    
-    dpVar <- dpVariance$new(variable='age', varType='numeric', n=nTest, epsilon=epsilonTest, rng=c(0,100))
+
+    dpVar <- dpVariance$new(varType='numeric', variable='age', n=nTest, epsilon=epsilonTest, rng=c(0,100))
     dpVar$release(PUMS5extract10000)
-    
+
     sens <- round((dpVar$result$epsilon * dpVar$result$accuracy) / log(1/0.05))
     acc <- round(dpVar$result$accuracy)
 
     expect_equal(sens, 1)
     expect_equal(acc, 30)
-    
+
     # test accuracy
     accuracyTest <- 30
-    
+
     dpVar2 <- dpVariance$new(variable='age', varType='numeric', n=nTest, accuracy=accuracyTest, rng=c(0,100))
     dpVar2$release(PUMS5extract10000)
-    
+
     epsilon <- round(dpVar2$result$epsilon, digits = 1)
     expect_equal(epsilon, 0.1)
 })
@@ -49,13 +42,13 @@
 
 # make sure you do not have to enter range for a logical variable
 test_that('range checks throw correct warning', {
-    
+
     nTest <- 10000
     epsilonTest <- 0.1
-    
+
     dpVar <- dpVariance$new(variable='sex', varType='logical', n=nTest, epsilon=epsilonTest)
     dpVar$release(PUMS5extract10000)
-    
+
     expect_equal(length(dpVar$result$release), 1)
     expect_equal(dpVar$epsilon, epsilonTest)
 })
@@ -65,28 +58,20 @@
     nTest <- 10000
     epsilonTest <- 0.1
     deltaTest <- 10^-6
-    
-<<<<<<< HEAD
-    expect_error(dpVariance$new(mechanism='mechanismLaplace', variable='age', varType='numeric', n=nTest, epsilon=epsilonTest, rng=c(100)), 
+
+    expect_error(dpVariance$new(variable='age', varType='numeric', n=nTest, epsilon=epsilonTest, rng=c(100)),
                  "Error in range argument provided, c( 100 ) : requires upper and lower values as vector of length 2.", fixed=TRUE)
-    expect_warning(dpVariance$new(mechanism='mechanismLaplace', variable='age', varType='numeric', n=nTest, epsilon=epsilonTest, rng=c(-10,0,100)), 
-                   "Range argument of c( -10, 0, 100 ) has more than two values.  Will proceed using min and max values as range.", fixed=TRUE)
-    expect_error(dpVariance$new(mechanism='mechanismLaplace', variable='age', varType='numeric', n=nTest, epsilon=epsilonTest, rng=NA))
-    expect_error(dpVariance$new(mechanism='mechanismLaplace', variable='age', varType='numeric', n=nTest, epsilon=epsilonTest, rng=NULL))
-    
-    #shouldn't throw error for empty range if logical
-    dpVariance$new(mechanism='mechanismLaplace', variable='age', varType='logical', n=nTest, epsilon=epsilonTest, rng=NULL)
-                 
-    dpVar <- dpVariance$new(mechanism='mechanismLaplace', variable='age', varType='numeric', n=nTest, epsilon=epsilonTest, rng=c(0,100))
-=======
-    expect_error(dpVariance$new(variable='age', varType='numeric', n=nTest, epsilon=epsilonTest, rng=c(100)), 
-                 "range argument in error: requires upper and lower values as vector of length 2.")
+    expect_warning(dpVariance$new(variable='age', varType='numeric', n=nTest, epsilon=epsilonTest, rng=c(-10,0,100)),
+                    "Range argument of c( -10, 0, 100 ) has more than two values.  Will proceed using min and max values as range.", fixed=TRUE)
+    expect_error(dpVariance$new(variable='age', varType='numeric', n=nTest, epsilon=epsilonTest, rng=NA))
+    expect_error(dpVariance$new(variable='age', varType='numeric', n=nTest, epsilon=epsilonTest, rng=NULL))
 
-    expect_warning(dpVariance$new(variable='age', varType='numeric', n=nTest, epsilon=epsilonTest, rng=c(-10,0,100)), 
-                   "range argument supplied has more than two values.  Will proceed using min and max values as range.")
-    
+     #shouldn't throw error for empty range if logical
+     dpVariance$new(variable='age', varType='logical', n=nTest, epsilon=epsilonTest, rng=NULL)
+
+     dpVar <- dpVariance$new(variable='age', varType='numeric', n=nTest, epsilon=epsilonTest, rng=c(0,100))
+
     dpVar <- dpVariance$new(variable='age', varType='numeric', n=nTest, epsilon=epsilonTest, rng=c(0,100))
->>>>>>> dd4512e4
     dpVar$release(PUMS5extract10000)
     expect_equal(length(dpVar$result$release), 1)
     expect_equal(dpVar$epsilon, epsilonTest)
@@ -97,34 +82,26 @@
     nTest <- 10000
     epsilonTest <- 0.1
     rngTest <- c(18,93)
-    
+
     expect_warning(dpVariance$new(variable='age', varType='numeric', n=nTest, epsilon=epsilonTest, rng=rngTest, imputeRng=c(0,93)),
                    'Lower bound of imputation range is outside of the data range. Setting lower bound of the imputation range to the lower bound of the data range.')
-    
+
     expect_warning(dpVariance$new(variable='age', varType='numeric', n=nTest, epsilon=epsilonTest, rng=rngTest, imputeRng=c(18,200)),
                    'Upper bound of imputation range is outside of the data range. Setting upper bound of the imputation range to the upper bound of the data range.')
-    
+
     expect_warning(dpVariance$new(variable='sex', varType='logical', n=nTest, epsilon=epsilonTest, imputeRng=c(2,3)),
                    'Imputation range entered for variable that is not of numeric or integer type. Setting imputation range to data range.')
-    
-<<<<<<< HEAD
-    expect_error(dpVariance$new(mechanism='mechanismLaplace', variable='age', varType='numeric', n=nTest, epsilon=epsilonTest, rng=rngTest, imputeRng=c('wrong','type')),
-                   'Input value of  wrong is not of type numeric.', fixed=TRUE)
-=======
-    expect_warning(dpVariance$new(variable='age', varType='numeric', n=nTest, epsilon=epsilonTest, rng=rngTest, imputeRng=c('wrong','type')),
-                   'Imputation range for a numeric variable must be numeric. Setting imputation range to data range.')
-})
-
+     })
+ 
 test_that('output has correct dimensions', {
   x <- c(0,1,5,9,3,10)
   n <- length(x)
   data <- data.frame(x)
-  
+
   dpVar <- dpVariance$new(variable='x', varType='numeric', n=length(x), epsilon=1, rng=c(0,10))
   out <- dpVar$release(data)
 
   expect_true(is.numeric(out$release))
   expect_true(!is.null(out$accuracy))
   expect_equal(out$variable, 'x')
->>>>>>> dd4512e4
 })