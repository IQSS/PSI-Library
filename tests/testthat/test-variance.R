library(PSIlence)
context("variance")

data(PUMS5extract10000)

# make sure error thrown when n not positive or a whole number
test_that('error thrown when n not positive or whole number', {
<<<<<<< HEAD
    myEpsilon <- 0.1
    expect_error(dpVariance$new(mechanism='mechanismLaplace', variable='age', varType='numeric', n=-1, epsilon=myEpsilon, rng=c(18,93)),
=======
    epsilonTest <- 0.1
    deltaTest <- 10^-6
    expect_error(dpVariance$new(mechanism='mechanismLaplace', variable='age', varType='numeric', n=-1, epsilon=epsilonTest, rng=c(18,93)),
>>>>>>> 0ef5a43a
                 "n must be a positive whole number")
})

# make sure you do not have to enter range for a logical variable
test_that('range checks throw correct warning', {
    data(PUMS5extract10000, package = "PSIlence")
    
<<<<<<< HEAD
    my_n <- 10000
    myEpsilon <- 0.1

    dpVar <- dpVariance$new(mechanism='mechanismLaplace', variable='sex', varType='logical', n=my_n, epsilon=myEpsilon)
    dpVar$release(PUMS5extract10000)
    
    expect_equal(length(dpVar$result$release), 1)
    expect_equal(dpVar$epsilon, myEpsilon)
=======
    nTest <- 10000
    epsilonTest <- 0.1
    
    dpVar <- dpVariance$new(mechanism='mechanismLaplace', variable='sex', varType='logical', n=nTest, epsilon=epsilonTest)
    dpVar$release(PUMS5extract10000)
    
    expect_equal(length(dpVar$result$release), 1)
    expect_equal(dpVar$epsilon, epsilonTest)
>>>>>>> 0ef5a43a
})

# make sure error is thrown when dimension of range entered is incorrect
test_that('range checks throw correct warning', {
    data(PUMS5extract10000, package = "PSIlence")
    
<<<<<<< HEAD
    my_n <- 10000
    myEpsilon <- 0.1

    expect_error(dpVariance$new(mechanism='mechanismLaplace', variable='age', varType='numeric', n=my_n, epsilon=myEpsilon, rng=c(100)), 
                 "range argument in error: requires upper and lower values as vector of length 2.")
    
    dpVar <- dpVariance$new(mechanism='mechanismLaplace', variable='age', varType='numeric', n=my_n, epsilon=myEpsilon, rng=c(0,100))
    dpVar$release(PUMS5extract10000)
    expect_equal(length(dpVar$result$release), 1)
    expect_equal(dpVar$epsilon, myEpsilon)
=======
    nTest <- 10000
    epsilonTest <- 0.1
    deltaTest <- 10^-6
    
    expect_error(dpVariance$new(mechanism='mechanismLaplace', variable='age', varType='numeric', n=nTest, epsilon=epsilonTest, rng=c(100)), 
                 "range argument in error: requires upper and lower values as vector of length 2.")
    expect_warning(dpMean$new(mechanism='mechanismLaplace', variable='age', varType='numeric', n=nTest, epsilon=epsilonTest, rng=c(-10,0,100)), 
                   "range argument supplied has more than two values.  Will proceed using min and max values as range.")
    
    dpVar <- dpVariance$new(mechanism='mechanismLaplace', variable='age', varType='numeric', n=nTest, epsilon=epsilonTest, rng=c(0,100))
    dpVar$release(PUMS5extract10000)
    expect_equal(length(dpVar$result$release), 1)
    expect_equal(dpVar$epsilon, epsilonTest)
>>>>>>> 0ef5a43a
})

# test sensitivity function
test_that('sensitivity function is consistent with intended implementation', {
  #REWRITE WITH NEW IMPLEMENTATION  
  fail()
})

# check for correct errors when imputation range is outside of entered range
test_that('error messages when imputation range is outside of data range', {
<<<<<<< HEAD
    my_n <- 10000
    myEpsilon <- 0.1
    my_rng <- c(18,93)
    
    expect_warning(dpVariance$new(mechanism='mechanismLaplace', variable='age', varType='numeric', n=my_n, epsilon=myEpsilon, rng=my_rng, imputeRng=c(0,93)),
                   'Lower bound of imputation range is outside of the data range. Setting lower bound of the imputation range to the lower bound of the data range.')
    
    expect_warning(dpVariance$new(mechanism='mechanismLaplace', variable='age', varType='numeric', n=my_n, epsilon=myEpsilon, rng=my_rng, imputeRng=c(18,200)),
                   'Upper bound of imputation range is outside of the data range. Setting upper bound of the imputation range to the upper bound of the data range.')
    
    expect_warning(dpVariance$new(mechanism='mechanismLaplace', variable='sex', varType='logical', n=my_n, epsilon=myEpsilon, imputeRng=c(2,3)),
                   'Imputation range entered for variable that is not of numeric or integer type. Setting imputation range to data range.')
    
    expect_warning(dpVariance$new(mechanism='mechanismLaplace', variable='age', varType='numeric', n=my_n, epsilon=myEpsilon, rng=my_rng, imputeRng=c('wrong','type')),
=======
    nTest <- 10000
    epsilonTest <- 0.1
    rngTest <- c(18,93)
    
    expect_warning(dpVariance$new(mechanism='mechanismLaplace', variable='age', varType='numeric', n=nTest, epsilon=epsilonTest, rng=rngTest, imputeRng=c(0,93)),
                   'Lower bound of imputation range is outside of the data range. Setting lower bound of the imputation range to the lower bound of the data range.')
    
    expect_warning(dpVariance$new(mechanism='mechanismLaplace', variable='age', varType='numeric', n=nTest, epsilon=epsilonTest, rng=rngTest, imputeRng=c(18,200)),
                   'Upper bound of imputation range is outside of the data range. Setting upper bound of the imputation range to the upper bound of the data range.')
    
    expect_warning(dpVariance$new(mechanism='mechanismLaplace', variable='sex', varType='logical', n=nTest, epsilon=epsilonTest, imputeRng=c(2,3)),
                   'Imputation range entered for variable that is not of numeric or integer type. Setting imputation range to data range.')
    
    expect_warning(dpVariance$new(mechanism='mechanismLaplace', variable='age', varType='numeric', n=nTest, epsilon=epsilonTest, rng=rngTest, imputeRng=c('wrong','type')),
>>>>>>> 0ef5a43a
                   'Imputation range for a numeric variable must be numeric. Setting imputation range to data range.')
})<|MERGE_RESOLUTION|>--- conflicted
+++ resolved
@@ -5,14 +5,9 @@
 
 # make sure error thrown when n not positive or a whole number
 test_that('error thrown when n not positive or whole number', {
-<<<<<<< HEAD
-    myEpsilon <- 0.1
-    expect_error(dpVariance$new(mechanism='mechanismLaplace', variable='age', varType='numeric', n=-1, epsilon=myEpsilon, rng=c(18,93)),
-=======
     epsilonTest <- 0.1
     deltaTest <- 10^-6
     expect_error(dpVariance$new(mechanism='mechanismLaplace', variable='age', varType='numeric', n=-1, epsilon=epsilonTest, rng=c(18,93)),
->>>>>>> 0ef5a43a
                  "n must be a positive whole number")
 })
 
@@ -20,16 +15,6 @@
 test_that('range checks throw correct warning', {
     data(PUMS5extract10000, package = "PSIlence")
     
-<<<<<<< HEAD
-    my_n <- 10000
-    myEpsilon <- 0.1
-
-    dpVar <- dpVariance$new(mechanism='mechanismLaplace', variable='sex', varType='logical', n=my_n, epsilon=myEpsilon)
-    dpVar$release(PUMS5extract10000)
-    
-    expect_equal(length(dpVar$result$release), 1)
-    expect_equal(dpVar$epsilon, myEpsilon)
-=======
     nTest <- 10000
     epsilonTest <- 0.1
     
@@ -38,25 +23,12 @@
     
     expect_equal(length(dpVar$result$release), 1)
     expect_equal(dpVar$epsilon, epsilonTest)
->>>>>>> 0ef5a43a
 })
 
 # make sure error is thrown when dimension of range entered is incorrect
 test_that('range checks throw correct warning', {
     data(PUMS5extract10000, package = "PSIlence")
     
-<<<<<<< HEAD
-    my_n <- 10000
-    myEpsilon <- 0.1
-
-    expect_error(dpVariance$new(mechanism='mechanismLaplace', variable='age', varType='numeric', n=my_n, epsilon=myEpsilon, rng=c(100)), 
-                 "range argument in error: requires upper and lower values as vector of length 2.")
-    
-    dpVar <- dpVariance$new(mechanism='mechanismLaplace', variable='age', varType='numeric', n=my_n, epsilon=myEpsilon, rng=c(0,100))
-    dpVar$release(PUMS5extract10000)
-    expect_equal(length(dpVar$result$release), 1)
-    expect_equal(dpVar$epsilon, myEpsilon)
-=======
     nTest <- 10000
     epsilonTest <- 0.1
     deltaTest <- 10^-6
@@ -70,7 +42,6 @@
     dpVar$release(PUMS5extract10000)
     expect_equal(length(dpVar$result$release), 1)
     expect_equal(dpVar$epsilon, epsilonTest)
->>>>>>> 0ef5a43a
 })
 
 # test sensitivity function
@@ -81,22 +52,6 @@
 
 # check for correct errors when imputation range is outside of entered range
 test_that('error messages when imputation range is outside of data range', {
-<<<<<<< HEAD
-    my_n <- 10000
-    myEpsilon <- 0.1
-    my_rng <- c(18,93)
-    
-    expect_warning(dpVariance$new(mechanism='mechanismLaplace', variable='age', varType='numeric', n=my_n, epsilon=myEpsilon, rng=my_rng, imputeRng=c(0,93)),
-                   'Lower bound of imputation range is outside of the data range. Setting lower bound of the imputation range to the lower bound of the data range.')
-    
-    expect_warning(dpVariance$new(mechanism='mechanismLaplace', variable='age', varType='numeric', n=my_n, epsilon=myEpsilon, rng=my_rng, imputeRng=c(18,200)),
-                   'Upper bound of imputation range is outside of the data range. Setting upper bound of the imputation range to the upper bound of the data range.')
-    
-    expect_warning(dpVariance$new(mechanism='mechanismLaplace', variable='sex', varType='logical', n=my_n, epsilon=myEpsilon, imputeRng=c(2,3)),
-                   'Imputation range entered for variable that is not of numeric or integer type. Setting imputation range to data range.')
-    
-    expect_warning(dpVariance$new(mechanism='mechanismLaplace', variable='age', varType='numeric', n=my_n, epsilon=myEpsilon, rng=my_rng, imputeRng=c('wrong','type')),
-=======
     nTest <- 10000
     epsilonTest <- 0.1
     rngTest <- c(18,93)
@@ -111,6 +66,5 @@
                    'Imputation range entered for variable that is not of numeric or integer type. Setting imputation range to data range.')
     
     expect_warning(dpVariance$new(mechanism='mechanismLaplace', variable='age', varType='numeric', n=nTest, epsilon=epsilonTest, rng=rngTest, imputeRng=c('wrong','type')),
->>>>>>> 0ef5a43a
                    'Imputation range for a numeric variable must be numeric. Setting imputation range to data range.')
 })