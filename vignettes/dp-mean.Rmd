---
title: "Differentially Private Mean Release"
author: "James Honaker, Thomas Brawner, Christian Baehr, and Megan Fantes"
date: "`r Sys.Date()`"
output: rmarkdown::html_vignette
vignette: >
  %\VignetteIndexEntry{dp-mean}
  %\VignetteEngine{knitr::rmarkdown}
  %\VignetteEncoding{UTF-8}
---

```{r setup, include=FALSE}
knitr::opts_knit$set(
        stop_on_error = 2L
)
knitr::opts_chunk$set(
    fig.height = 7,
    fig.width = 7
)
```

Differentially Private Mean with `dpMean`
-----------------------------------------

The `dpMean` class evaluates a privacy-preserving mean of a vector of values. The class supports any vector type that can be represented numerically, meaning that it can handle the R types `numeric`, `integer`, and `logical`.

<!--
Differential privacy is a rigorous mathematical framework for making statistical information about private datasets available. This is done in such a way that guarantees that information about specific individuals in the dataset does not leak out. Differentially private estimates of various statistics are available in this package.  For example, the `mean.release()` function releases a mean of a variable, while adding a precise about of noise to guarantee `epsilon` differential privacy. 

The privacy loss parameter `epsilon` is chosen by the user and represents the degree of privacy preservation guaranteed to each observation in the data when releasing information. Typically this is valued between 0 and 1; as the value gets smaller, the level of privacy protection grows. However, greater privacy protection means more noise must be added to the true mean to achieve the desired amount of privacy. Therefore, as epsilon grows smaller, the privacy protection becomes greater, but the accuracy of the statistical release becomes weaker.

It is noteworthy the user must manually specify the number of observations, variable type, and range of the data of interest; data will only be touched at the point the estimate to be released is actually computed, and only by the function computing that estimate. This structure decreases the possibility of an unauthorized release of information. Additional parameter specification includes the desired `epsilon` value and post-processing steps the user would like to perform on the released statistic. 
-->

Syntax
------

```{r, eval = FALSE}
x1 <- c(3, 12, 20, 42, 33, 65, 70, 54, 33, 45)
x2 <- c(TRUE, FALSE, FALSE, TRUE, FALSE, TRUE, TRUE, TRUE, FALSE, TRUE)
data <- data.frame(x1, x2)

<<<<<<< HEAD
dp.mean <- dpMean$new(mechanism='mechanismLaplace', var.type='numeric', 
                      variable='x1', epsilon=10, n=10, rng=c(0, 70))
out1 <- dp.mean$release(data)
print(out1)
=======
dpMeanExample <- dpMean$new(mechanism='mechanismLaplace', varType='numeric', 
                      variable='x1', epsilon=0.1, n=10, rng=c(0, 70))
dpMeanExample$release(data)
>>>>>>> 1cb65f39

dpMeanExample2 <- dpMean$new(mechanism='mechanismLaplace', varType='logical', 
                       variable='x2', epsilon=0.1, n=10, rng=c(0, 1))
<<<<<<< HEAD
out2 <- dp.mean2$release(data)
print(out2)
=======
dpMeanExample2$release(data)
>>>>>>> 1cb65f39
```

Arguments
---------

In typical usage, there are two methods to the `dpMean` class. The `new` method, which creates an object of the class, accepts the following arguments.

* `mechanism` \ Character, the class name of the mechanism used to perturb the true estimate, one of `'mechanismLaplace'` or `'mechanismBootstrap'`.

* `varType` \ Character, the type of values in the data frame that will be passed to the mechanism. Should be one of `'numeric'`, `'integer'`, or `'logical'`.

* `variable` \ Character, the name of the variable in the data for which to calculate the mean.

* `n` \ Integer, the number of observations in the vector.

* `rng` \ Numeric, a 2-tuple giving an a priori estimate of the lower and upper bounds of the vector.

* `epsilon` \ Numeric, the differential privacy parameter $\epsilon$, typically taking values between 0 and 1 and reflecting the privacy cost of the query. Optional, default `NULL`. If `NULL`, the user must specify a value for `accuracy`.

* `accuracy` \ Numeric, the accuracy of the query. Optional, default `NULL`. If `NULL`, the user must specify a value for `epsilon`. If `epsilon` is not `NULL`, this value is ignored and evaluated internally.

* `imputeRng` \ Numeric, a 2-tuple giving a range within which missing values of the vector are imputed. Optional, default `NULL`. If `NULL`, missing values are imputed using the range provided in `rng`.

* `nBoot` \ Integer, the number of bootstrap replications to perform. Optional, default `NULL`. If not `NULL`, the privacy cost `epsilon` is partitioned across `nBoot` replications and the estimates for each are returned.

* `alpha` \ Numeric, the statistical significance level used in evaluating accuracy and privacy parameters. If the bootstrap is employed, `alpha` is also used to trim the release. Default `0.05`.

&nbsp; 

The `release` method accepts a single argument. 

* `data` \ Data frame containing numeric columns corresponding the name specified in `variable`.


Examples
------

Attach the sample dataset. 

```{r, eval = TRUE}
library(PSIlence)
data(PUMS5extract10000)
```

&nbsp;

Calculate a private mean of a numeric vector with `dpMean` using the Laplace mechanism:

```{r}
numericMean <- dpMean$new(mechanism='mechanismLaplace', varType='numeric', 
                           variable='income', n=10000, epsilon=0.1, rng=c(0, 750000))
numericMean$release(PUMS5extract10000)
print(numericMean$result)
```

&nbsp;

<<<<<<< HEAD
To calculate the mean of a logical vector instead, input a logical vector into `variable` and update `var.type` and `rng` appropriately:
=======
To calculate the mean of a logical vector instead, input a logical vector into `x` and update `varType` and `rng` appropriately:
>>>>>>> 1cb65f39

```{r}
logicalMean <- dpMean$new(mechanism='mechanismLaplace', varType='logical', 
                           variable='married', n=10000, epsilon=0.1, rng=c(0, 1))
<<<<<<< HEAD
logical_mean$release(PUMS5extract10000)
print(logical_mean$result)
```

&nbsp;

=======
logicalMean$release(PUMS5extract10000)
print(logicalMean$result)
```

>>>>>>> 1cb65f39
Values
------

The `release` method makes a call to the mechanism, which generates a list of statistical summaries available on the `result` field.

* `result` List, contains the accuracy guarantee, privacy cost, and private release. Other elements reflecting variable post-processing of the release.

&nbsp; 

The list in the `result` attribute has the following values.

* `release` \ Differentially private estimate of the mean. If the bootstrap mechanism is used, one estimate for each bootstrap replication is provided (i.e., vector of length `nBoot`).
* `accuracy` \ The accuracy guarantee of the release given `epsilon`.
* `epsilon` \ The privacy cost required to guarantee `accuracy`.
* `interval` \ Confidence interval of the private estimate given `accuracy`.
* `std.dev` \ The standard deviation of the vector. Only available for logical vectors.
* `median` \ The median of the vector. Only available for logical vectors.
* `histogram` \ The histogram of the vector. Only available for logical vectors.
* `std.error` \ Estimates of the standard error of the mean. Only available when the bootstrap mechanism is used.<|MERGE_RESOLUTION|>--- conflicted
+++ resolved
@@ -40,25 +40,13 @@
 x2 <- c(TRUE, FALSE, FALSE, TRUE, FALSE, TRUE, TRUE, TRUE, FALSE, TRUE)
 data <- data.frame(x1, x2)
 
-<<<<<<< HEAD
-dp.mean <- dpMean$new(mechanism='mechanismLaplace', var.type='numeric', 
-                      variable='x1', epsilon=10, n=10, rng=c(0, 70))
-out1 <- dp.mean$release(data)
-print(out1)
-=======
 dpMeanExample <- dpMean$new(mechanism='mechanismLaplace', varType='numeric', 
                       variable='x1', epsilon=0.1, n=10, rng=c(0, 70))
 dpMeanExample$release(data)
->>>>>>> 1cb65f39
 
 dpMeanExample2 <- dpMean$new(mechanism='mechanismLaplace', varType='logical', 
                        variable='x2', epsilon=0.1, n=10, rng=c(0, 1))
-<<<<<<< HEAD
-out2 <- dp.mean2$release(data)
-print(out2)
-=======
 dpMeanExample2$release(data)
->>>>>>> 1cb65f39
 ```
 
 Arguments
@@ -116,28 +104,18 @@
 
 &nbsp;
 
-<<<<<<< HEAD
-To calculate the mean of a logical vector instead, input a logical vector into `variable` and update `var.type` and `rng` appropriately:
-=======
 To calculate the mean of a logical vector instead, input a logical vector into `x` and update `varType` and `rng` appropriately:
->>>>>>> 1cb65f39
 
 ```{r}
 logicalMean <- dpMean$new(mechanism='mechanismLaplace', varType='logical', 
                            variable='married', n=10000, epsilon=0.1, rng=c(0, 1))
-<<<<<<< HEAD
-logical_mean$release(PUMS5extract10000)
-print(logical_mean$result)
+
+logicalMean$release(PUMS5extract10000)
+print(logicalMean$result)
 ```
 
 &nbsp;
 
-=======
-logicalMean$release(PUMS5extract10000)
-print(logicalMean$result)
-```
-
->>>>>>> 1cb65f39
 Values
 ------
 
