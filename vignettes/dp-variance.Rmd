--- conflicted
+++ resolved
@@ -29,13 +29,7 @@
 
 The privacy loss parameter `epsilon` is chosen by the user and represents the degree of privacy preservation guaranteed to each observation in the data when releasing information. Typically this is valued between 0 and 1; as the value gets smaller, the level of privacy protection grows. However, greater privacy protection means more noise must be added to the true mean to achieve the desired amount of privacy. Therefore, as epsilon grows smaller, the privacy protection becomes greater, but the accuracy of the statistical release becomes weaker.
 
-<<<<<<< HEAD
-There is an additional definition of differential privacy known as `epsilon-delta` differential privacy. The additional privacy loss parameter `delta` is chosen by the user and represents how likely the privacy loss for a given dataset is more than epsilon. In other words, `delta` is the chance that additional privacy loss beyond `epsilon` occurs. This value should be very small, on the order of `2^-30`, and never greater than `1/n^2` (where n is the size of the database). Similar to `epsilon`, as the value of `delta` grows smaller, the level of privacy increases, but the accuracy decreases.
-
 The user must manually specify the number of observations, variable type, and range of the data of interest.
-=======
-The user must manually specify the number of observations, variable type, and range of the data of interest. 
->>>>>>> f6099656
 -->
 
 Syntax
@@ -50,22 +44,14 @@
 x2 <- c(TRUE, FALSE, FALSE, TRUE, FALSE, TRUE, TRUE, TRUE, FALSE, TRUE)
 data <- data.frame(x1, x2)
 
-<<<<<<< HEAD
-example_dpVariance <- dpVariance$new(mechanism='mechanismLaplace', varType='numeric',
-=======
 # example on a numeric variable
-dpVarianceExample <- dpVariance$new(mechanism='mechanismLaplace', varType='numeric', 
->>>>>>> f6099656
+dpVarianceExample <- dpVariance$new(mechanism='mechanismLaplace', varType='numeric',
                       variable='x1', epsilon=10, n=10, rng=c(0, 70))
 dpVarianceExample$release(data)
 print(dpVarianceExample$result)
 
-<<<<<<< HEAD
-example_dpVariance2 <- dpMean$new(mechanism='mechanismLaplace', varType='logical',
-=======
 # example on a logical variable
-dpVarianceExample2 <- dpMean$new(mechanism='mechanismLaplace', varType='logical', 
->>>>>>> f6099656
+dpVarianceExample2 <- dpMean$new(mechanism='mechanismLaplace', varType='logical',
                        variable='x2', epsilon=0.1, n=10, rng=c(0, 1))
 dpVarianceExample2$release(data)
 print(dpVarianceExample2$result)
@@ -78,11 +64,7 @@
 
 * `mechanism` \ Character, the class name of the mechanism used to perturb the true estimate, must be `'mechanismLaplace'`.
 
-<<<<<<< HEAD
 * `varType` \ Character, the type of values in the data frame that will be passed to the mechanism. Should be one of `'numeric'`, `'integer'`, or `'logical'`.
-=======
-* `vaType` \ Character, the type of values in the data frame that will be passed to the mechanism. Should be one of `'numeric'`, `'integer'`, or `'logical'`.
->>>>>>> f6099656
 
 * `variable` \ character, the name of the variable in the data for which to calculate the variance.
 
@@ -100,11 +82,7 @@
 
 &nbsp;
 
-<<<<<<< HEAD
-The `release` method accepts a single argument.
-=======
 The `release` method calculates the mean of given data and accepts a single argument:
->>>>>>> f6099656
 
 * `data` \ Data frame containing numeric columns corresponding the name specified in `variable`.
 
@@ -115,7 +93,7 @@
 
 * `result` List, contains the accuracy guarantee, privacy cost, and private release. Other elements reflecting variable post-processing of the release are also included.
 
-&nbsp; 
+&nbsp;
 
 The list in the `result` attribute has the following values.
 
@@ -130,11 +108,7 @@
 Examples
 ------
 
-<<<<<<< HEAD
-Attach the sample dataset.
-=======
 Import the PSIlence library and attach the sample dataset:
->>>>>>> f6099656
 
 ```{r, eval = TRUE}
 library(PSIlence)
@@ -148,11 +122,7 @@
 To calculate a private variance of a numeric vector with `dpVariance`, enter the mechanism (this will be the Laplace Mechanism, or `'mechanismLaplace'`), the variable type (`'numeric'`), the variable of interest (the column name of the variable in the dataframe), the number of observations in the dataframe, the epsilon value (generally less than 1), and the range:
 
 ```{r}
-<<<<<<< HEAD
-numeric_variance <- dpVariance$new(mechanism='mechanismLaplace', varType='numeric',
-=======
-numericVariance <- dpVariance$new(mechanism='mechanismLaplace', varType='numeric', 
->>>>>>> f6099656
+numericVariance <- dpVariance$new(mechanism='mechanismLaplace', varType='numeric',
                            variable='income', n=10000, epsilon=0.1, rng=c(0, 750000))
 numericVariance$release(PUMS5extract10000)
 print(numericVariance$result)
@@ -160,19 +130,12 @@
 
 &nbsp;
 
-<<<<<<< HEAD
-To calculate the variance of a logical vector instead, input a logical vector into `variable` and update `varType` and `rng` appropriately:
-
-```{r}
-logical_variance <- dpVariance$new(mechanism='mechanismLaplace', varType='logical',
-=======
 __Logical Example__
 
 To calculate the variance of a logical variable, input a the name of a logical vector into `variable` and update `varType` to `'logical'`. Note: you do not need to enter a range for a logical variable (because the range is known to be c(0,1)).
 
 ```{r}
-logicalVariance <- dpVariance$new(mechanism='mechanismLaplace', varType='logical', 
->>>>>>> f6099656
+logicalVariance <- dpVariance$new(mechanism='mechanismLaplace', varType='logical',
                            variable='married', n=10000, epsilon=0.1, rng=c(0, 1))
 logicalVariance$release(PUMS5extract10000)
 print(logicalVariance$result)
@@ -180,19 +143,4 @@
 
 Notes
 ------
-<<<<<<< HEAD
-
-The `release` method makes a call to the mechanism, which generates a list of statistical summaries available on the `result` field.
-
-* `result` List, contains the accuracy guarantee, privacy cost, and private release. Other elements reflecting variable post-processing of the release.
-
-&nbsp;
-
-The list in the `result` attribute has the following values.
-
-* `release` \ Differentially private estimate of the variance.
-* `variable` \ The variable n the data for which the differntially private variance was calculated.
-* `std` \ Differentially private estimate of the standard deviation of the variable (the square root of the variance estimate).
-=======
-* For the `imputeRng` argument, the imputation strategy is to use a Uniform distribution to choose any value in the imputation range with equal probability.
->>>>>>> f6099656
+* For the `imputeRng` argument, the imputation strategy is to use a Uniform distribution to choose any value in the imputation range with equal probability.