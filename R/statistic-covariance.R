#' Function to get the sensitivity of the lower triangle of the covariance matrix
#'
#' @param n A numeric vector of length one specifying the number of
#'    observations in the data frame.
<<<<<<< HEAD
#' @param rng A numeric matrix of 2-tuples with the lower and upper bounds for
#'    each of P variables in the data frame, dimensions Px2.
#' @param intercept A logical vector of length one indicating whether an
=======
#' @param rng A numeric list of 2-tuples of the lower and upper bounds for
#'    each of the variables.
#' @param intercept A logical vector of length one indicating whether an 
>>>>>>> 71d49c6b
#'    intercept should be added prior to evaluating the inner product x'x.
#' @return The sensitivity of the data frame for which the covariance matrix
#'   is being calculated.
#'
#  A complete derivation of the sensitivity of the covariance may be found in
#' /extra_docs/sensitivities/covariance_sensitivity.pdf
#' @example Should output equal to rep(2/10000, 3)
#' range.sex <- range(PUMS5extract10000['sex'])
#' range.married <- range(PUMS5extract10000['married'])
#' range <- list(range.sex, range.married)
#' covarianceSensitivity(10000, range, FALSE)
covarianceSensitivity <- function(n, rng, intercept) {
    diffs <- apply(rng, 1, diff)
    if (intercept) { diffs <- c(0, diffs) }
    sensitivity <- c()
    const <- 2/n
    for (i in 1:length(diffs)) {
        for (j in i:length(diffs)) {
            s <- const * diffs[i] * diffs[j]
            sensitivity <- append(sensitivity, s)
        }
    }
    return(sensitivity)
}

#' Lower triangle of covariance matrix
#'
#' This function is called by \code{mechanismLaplace$evaluate}, which is called within the
#' differentially private covariance release function \code{dpCovariance$release}. It
#' produces the true covariance matrix of input \code{x} that is then perturbed within
#' \code{mechanismLaplace$evaluate}.
#'
#' Since the Laplace mechanism as instantiated within \code{mechanismLaplace$evaluate} expects
#' an output of the true function which can have a 1-dimensional vector of noise added to it,
#' the covariance function here outputs a flattened version of the lower triangle of the
#' covariance matrix, rather than a matrix. The lower triangle is sufficient since covariance
#' matrices are symmetric.
#' 
#' The flattened output corresponds to the covariance matrix by proceeding
#' proceeding top-to-bottom down each column of the lower triangular matrix (including the diagonal).
#'
#' The traditional covariance matrix is then reconstructed from the noisy version of this output
#' as a post-processing step in \code{covarianceFormatRelease}.
#'
#' @param x Input data frame that covariance matrix will be calculated with.
#' @param intercept Logical, indicates if intercept column should be appended to x.
#' @return The lower triangle of the covariance matrix of x, flattened to a 1-dimensional array.
#'
#' @seealso dpCovariance$release
#' @seealso mechanismLaplace$evaluate

covar <- function(x, intercept) {
    if (intercept) { x <- cbind(1, x) }
    covariance <- cov(x)
    lower <- lower.tri(covariance, diag=TRUE)
    covariance <- covariance[lower]
    return(covariance)
}


#' Differentially private covariance matrix
#'
#' @import methods
#' @export dpCovariance
#' @exportClass dpCovariance
#'
#' @include mechanism.R
#' @include mechanism-laplace.R
#'
#' @field epsilon       Vector of epsilon values where the ith epsilon will be used for the ith covariance calculation in flattened
#'  lower triangle of covariance matrix. (The flattened output corresponds to the covariance matrix by proceeding
#'  proceeding top-to-bottom down each column of the lower triangular matrix including the diagonal.)
#' @field accuracy      Single accuracy value that will be used to compute each epsilon for each individual covariance calculation
#'   in the covariance matrix.
#' @field globalEps     Global epsilon to be split between all of the covariance calculations
#' @field epsilonDist   Vector of percentages (valued 0 to 1) that describes how global epsilon \code{globalEps} should be
#'   split for each covariance calculation.
#' @field  accuracyVals     Vector of accuracy values where the ith accuracy will be used for the ith covariance calculation in
#'  flattened lower triangle of covariance matrix. (The flattened output corresponds to the covariance matrix by proceeding
#'  proceeding top-to-bottom down each column of the lower triangular matrix including the diagonal.)
#' @field formula       R formula for regression models

dpCovariance <- setRefClass(
    Class = 'dpCovariance',
    contains = 'mechanismLaplace',
    fields = list(
        epsilonDist = 'numeric',
        globalEps = 'numeric',
        accuracyVals = 'numeric',
        formula = 'ANY'
    )
)

dpCovariance$methods(
  initialize = function(mechanism, varType, n, columns, rng, epsilon=NULL, globalEps=NULL, epsilonDist= NULL,
                        accuracy=NULL, accuracyVals=NULL, imputeRng=NULL, intercept=FALSE, formula=NULL,
                        alpha=0.05) {

    .self$name <- 'Differentially private covariance matrix'
    .self$mechanism <- checkMechanism(mechanism, "mechanismLaplace")
    .self$varType <- checkVariableType(varType, c('integer', 'double', 'numeric', 'logical'))  #NEED TO CHANGE TO ALLOW MULTIPLE VARTYPES


    .self$formula <- formula
    .self$intercept <- intercept
    .self$alpha <- alpha


    .self$n <- checkN(n)
    .self$rngFormat <- 'list'
    .self$rng <- checkRange(rng, .self$varType, .self$rngFormat, expectedLength=length(columns))
    .self$sens <- covarianceSensitivity(n, rng, intercept)


    checkVariableType(class(formula), c("formula", "character"), emptyOkay=TRUE)
    checkVariableType(typeof(intercept), "logical")
    checkVariableType(typeof(columns), "character")


    if (is.null(imputeRng)) { # NEED TO ALLOW FOR IMPUTING ON ONLY SOME OF THE RANGES
      .self$imputeRng <- rng
    } else {
      .self$imputeRng <- imputeRng
    }

    if (.self$intercept) {
      .self$columns <- c('intercept', columns)
    } else {
      .self$columns <- columns
    }

    # Distribute epsilon across all covariances that will be calculated
    outputLength <- lowerTriangleSize(.self$columns)
    # Option 1: Enter vector of epsilon values to be used for each covariance calculation in matrix.
    if (!is.null(epsilon)){
        .self$epsilon <- checkEpsilon(epsilon, expectedLength=outputLength)
        .self$globalEps <- sum(.self$epsilon)
    }
    # Option 2: Enter global epsilon value and vector of percentages specifying how to split global
    # epsilon between covariance calculations.
    else if (!is.null(globalEps) && !is.null(epsilonDist)){
        .self$globalEps <- checkEpsilon(globalEps)
        .self$epsilonDist <- checkEpsilonDist(epsilonDist, outputLength)
        .self$epsilon <- distributeEpsilon(.self$globalEps, epsilonDist=.self$epsilonDist)
        .self$accuracyVals <- laplaceGetAccuracy(.self$sens, .self$epsilon, .self$alpha)
    }
    # Option 3: Only enter global epsilon, and have it be split evenly between covariance calculations.
    else if (!is.null(globalEps)){
        .self$globalEps <- checkEpsilon(globalEps)
        .self$epsilon <- distributeEpsilon(.self$globalEps, nCalcs=outputLength)
        .self$accuracyVals <- laplaceGetAccuracy(.self$sens, .self$epsilon, .self$alpha)
    }
    # Option 4: Enter an accuracy value instead of an epsilon, and calculate individual epsilons with this accuracy.
    else if (!is.null(accuracy)){
        .self$accuracy = checkAccuracy(accuracy)
        .self$epsilon = laplaceGetEpsilon(.self$sens, .self$accuracy, .self$alpha)
        .self$globalEps = sum(.self$epsilon)
    }
    # Option 5: Enter vector of accuracy values, and calculate ith epsilon value from ith accuracy value
    else if (!is.null(accuracyVals)){
        .self$accuracyVals = checkAccuracyVals(accuracyVals, outputLength)
        .self$epsilon = laplaceGetEpsilon(.self$sens, .self$accuracyVals, .self$alpha)
        .self$globalEps = sum(.self$epsilon)
    }
  })

dpCovariance$methods(
  release = function(data) {
    x <- data[columns];
    .self$result <- export(mechanism)$evaluate(fun=covar, x=x, sens=sens, postFun=.self$postProcess,
                                               formula=formula, columns=columns, intercept=intercept)
  })

dpCovariance$methods(
  postProcess = function(out, columns, formula, intercept) {

    out$release <- covarianceFormatRelease(out$release, columns)
    out$variable <- columns
    if (!is.null(formula)) {
      out$linearRegression <- covariancePostLinearRegression(out$release, n, intercept, formula)
    }
    return(out)
  })<|MERGE_RESOLUTION|>--- conflicted
+++ resolved
@@ -2,15 +2,9 @@
 #'
 #' @param n A numeric vector of length one specifying the number of
 #'    observations in the data frame.
-<<<<<<< HEAD
-#' @param rng A numeric matrix of 2-tuples with the lower and upper bounds for
-#'    each of P variables in the data frame, dimensions Px2.
-#' @param intercept A logical vector of length one indicating whether an
-=======
 #' @param rng A numeric list of 2-tuples of the lower and upper bounds for
 #'    each of the variables.
 #' @param intercept A logical vector of length one indicating whether an 
->>>>>>> 71d49c6b
 #'    intercept should be added prior to evaluating the inner product x'x.
 #' @return The sensitivity of the data frame for which the covariance matrix
 #'   is being calculated.
