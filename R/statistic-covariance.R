#' Function to get the sensitivity of the lower triangle of the covariance matrix
#'
#' @param n A numeric vector of length one specifying the number of
#'    observations in the data frame.
<<<<<<< HEAD
#' @param rng A numeric matrix of 2-tuples with the lower and upper bounds for
#'    each of P variables in the data frame, dimensions Px2.
=======
#' @param rng A numeric list of 2-tuples of the lower and upper bounds for
#'    each of the variables.
>>>>>>> 2b71facd
#' @param intercept A logical vector of length one indicating whether an
#'    intercept should be added prior to evaluating the inner product x'x.
#' @return The sensitivity of the data frame for which the covariance matrix
#'   is being calculated.
#'
#  A complete derivation of the sensitivity of the covariance may be found in
#' /extra_docs/sensitivities/covariance_sensitivity.pdf
#' @example Should output equal to rep(2/10000, 3)
#' range.sex <- range(PUMS5extract10000['sex'])
#' range.married <- range(PUMS5extract10000['married'])
#' range <- list(range.sex, range.married)
#' covarianceSensitivity(10000, range, FALSE)
covarianceSensitivity <- function(n, rng, intercept) {
    diffs <- apply(rng, 1, diff)
    if (intercept) { diffs <- c(0, diffs) }
    sensitivity <- c()
    const <- 2/n
    for (i in 1:length(diffs)) {
        for (j in i:length(diffs)) {
            s <- const * diffs[i] * diffs[j]
            sensitivity <- append(sensitivity, s)
        }
    }
    return(sensitivity)
}

#' Function to get maximum covariance (in terms of absolute value) for each pair of variables
#'
#' @param n A numeric vector of length one specifying the number of
#'    observations in the data frame.
#' @param rng A numeric matrix of 2-tuples with the lower and upper bounds for
#'    each of P variables in the data frame, dimensions Px2.
#' @param intercept A logical vector of length one indicating whether an
#'    intercept should be added prior to evaluating the inner product x'x.
#' @return The maximum covariance (in terms of absolute value) for each pair of variables
#'
covarianceMinB <- function(n, rng, intercept) {
  min_Bs <- c()

  # store size of range of each variable
  diffs <- apply(rng, 1, diff)
  if (intercept) {
    diffs <- c(1, diffs)
  }

  # create list of min_Bs corresponding to lower triangular matrix of covariances
  for (i in 1:length(diffs)) {
    for (j in i:length(diffs)) {
      min_B <- (n/(n-1)) * diffs[i] * diffs[j] / 4
      min_Bs <- c(min_Bs, min_B)
    }
  }
  return(min_Bs)
}

#' Lower triangle of covariance matrix
#'
#' This function is called by \code{mechanismLaplace$evaluate}, which is called within the
#' differentially private covariance release function \code{dpCovariance$release}. It
#' produces the true covariance matrix of input \code{x} that is then perturbed within
#' \code{mechanismLaplace$evaluate}.
#'
#' Since the Laplace mechanism as instantiated within \code{mechanismLaplace$evaluate} expects
#' an output of the true function which can have a 1-dimensional vector of noise added to it,
#' the covariance function here outputs a flattened version of the lower triangle of the
#' covariance matrix, rather than a matrix. The lower triangle is sufficient since covariance
#' matrices are symmetric.
#'
<<<<<<< HEAD
=======
#' The flattened output corresponds to the covariance matrix by proceeding
#' proceeding top-to-bottom down each column of the lower triangular matrix (including the diagonal).
#'
>>>>>>> 2b71facd
#' The traditional covariance matrix is then reconstructed from the noisy version of this output
#' as a post-processing step in \code{covarianceFormatRelease}.
#'
#' @param x Input data frame that covariance matrix will be calculated with.
#' @param intercept Logical, indicates if intercept column should be appended to x.
#' @return The lower triangle of the covariance matrix of x, flattened to a 1-dimensional array.
#'
#' @seealso dpCovariance$release
#' @seealso mechanismLaplace$evaluate

covar <- function(x, intercept) {
    if (intercept) { x <- cbind(1, x) }
    covariance <- cov(x)
    lower <- lower.tri(covariance, diag=TRUE)
    covariance <- covariance[lower]
    return(covariance)
}


#' Differentially private covariance matrix
#'
#' @import methods
#' @export dpCovariance
#' @exportClass dpCovariance
#'
#' @include mechanism.R
#' @include mechanism-laplace.R
<<<<<<< HEAD
#' @include mechanism-snapping.R
#'
#' @field epsilon       Vector of epsilon values where the ith epsilon will be used for the ith covariance calculation in flattened
#'  lower triangle of covariance matrix.
=======
#'
#' @field epsilon       Vector of epsilon values where the ith epsilon will be used for the ith covariance calculation in flattened
#'  lower triangle of covariance matrix. (The flattened output corresponds to the covariance matrix by proceeding
#'  proceeding top-to-bottom down each column of the lower triangular matrix including the diagonal.)
>>>>>>> 2b71facd
#' @field accuracy      Single accuracy value that will be used to compute each epsilon for each individual covariance calculation
#'   in the covariance matrix.
#' @field globalEps     Global epsilon to be split between all of the covariance calculations
#' @field epsilonDist   Vector of percentages (valued 0 to 1) that describes how global epsilon \code{globalEps} should be
#'   split for each covariance calculation.
#' @field  accuracyVals     Vector of accuracy values where the ith accuracy will be used for the ith covariance calculation in
<<<<<<< HEAD
#'  flattened lower triangle of covariance matrix.
=======
#'  flattened lower triangle of covariance matrix. (The flattened output corresponds to the covariance matrix by proceeding
#'  proceeding top-to-bottom down each column of the lower triangular matrix including the diagonal.)
>>>>>>> 2b71facd
#' @field formula       R formula for regression models
#' @field gamma Numeric, used to provide high probability (1-gamma) guarantee that clamping bound does not bind. Default 0.05. Used only for \code{mechanismSnapping}.


dpCovariance <- setRefClass(
    Class = 'dpCovariance',
    contains = c('mechanismLaplace', 'mechanismSnapping'),
    fields = list(
        epsilonDist = 'numeric',
        globalEps = 'numeric',
        accuracyVals = 'numeric',
        formula = 'ANY',
        gamma = 'numeric'
    )
)

dpCovariance$methods(
  initialize = function(mechanism, varType, n, columns, rng, epsilon=NULL, globalEps=NULL, epsilonDist= NULL,
                        accuracy=NULL, accuracyVals=NULL, imputeRng=NULL, intercept=FALSE, formula=NULL,
                        alpha=0.05, gamma=0.05) {

    .self$name <- 'Differentially private covariance matrix'
<<<<<<< HEAD
    .self$mechanism <- checkMechanism(mechanism, c('mechanismLaplace', 'mechanismSnapping'))
=======
    .self$mechanism <- checkMechanism(mechanism, "mechanismLaplace")
>>>>>>> 2b71facd
    .self$varType <- checkVariableType(varType, c('integer', 'double', 'numeric', 'logical'))  #NEED TO CHANGE TO ALLOW MULTIPLE VARTYPES


    .self$formula <- formula
    .self$intercept <- intercept
    .self$alpha <- alpha

<<<<<<< HEAD
    .self$min_B <- covarianceMinB(n, rng, intercept)
=======
>>>>>>> 2b71facd

    .self$n <- checkN(n)
    .self$rngFormat <- 'list'
    .self$rng <- checkRange(rng, .self$varType, .self$rngFormat, expectedLength=length(columns))
    .self$sens <- covarianceSensitivity(n, rng, intercept)
<<<<<<< HEAD
=======

>>>>>>> 2b71facd

    checkVariableType(class(formula), c("formula", "character"), emptyOkay=TRUE)
    checkVariableType(typeof(intercept), "logical")
    checkVariableType(typeof(columns), "character")


    if (is.null(imputeRng)) { # NEED TO ALLOW FOR IMPUTING ON ONLY SOME OF THE RANGES
      .self$imputeRng <- rng
    } else {
      .self$imputeRng <- imputeRng
    }

    if (.self$intercept) {
      .self$columns <- c('intercept', columns)
    } else {
      .self$columns <- columns
    }

    # Distribute epsilon across all covariances that will be calculated
    outputLength <- lowerTriangleSize(.self$columns)
    # Option 1: Enter vector of epsilon values to be used for each covariance calculation in matrix.
    if (!is.null(epsilon)){
        .self$epsilon <- checkEpsilon(epsilon, expectedLength=outputLength)
        .self$globalEps <- sum(.self$epsilon)
    }
    # Option 2: Enter global epsilon value and vector of percentages specifying how to split global
    # epsilon between covariance calculations.
    else if (!is.null(globalEps) && !is.null(epsilonDist)){
        .self$globalEps <- checkEpsilon(globalEps)
        .self$epsilonDist <- checkEpsilonDist(epsilonDist, outputLength)
        .self$epsilon <- distributeEpsilon(.self$globalEps, epsilonDist=.self$epsilonDist)
        .self$accuracyVals <- laplaceGetAccuracy(.self$sens, .self$epsilon, .self$alpha)
    }
    # Option 3: Only enter global epsilon, and have it be split evenly between covariance calculations.
    else if (!is.null(globalEps)){
        .self$globalEps <- checkEpsilon(globalEps)
        .self$epsilon <- distributeEpsilon(.self$globalEps, nCalcs=outputLength)
        .self$accuracyVals <- laplaceGetAccuracy(.self$sens, .self$epsilon, .self$alpha)
    }
    # Option 4: Enter an accuracy value instead of an epsilon, and calculate individual epsilons with this accuracy.
    else if (!is.null(accuracy)){
        .self$accuracy = checkAccuracy(accuracy)
        .self$epsilon = laplaceGetEpsilon(.self$sens, .self$accuracy, .self$alpha)
        .self$globalEps = sum(.self$epsilon)
    }
    # Option 5: Enter vector of accuracy values, and calculate ith epsilon value from ith accuracy value
    else if (!is.null(accuracyVals)){
        .self$accuracyVals = checkAccuracyVals(accuracyVals, outputLength)
        .self$epsilon = laplaceGetEpsilon(.self$sens, .self$accuracyVals, .self$alpha)
        .self$globalEps = sum(.self$epsilon)
    }
  })

dpCovariance$methods(
  release = function(data) {
    x <- data[columns];
    out <- export(mechanism)$evaluate(fun=covar, x=x, sens=sens,
                                               formula=formula, columns=columns, intercept=intercept)
    .self$result <- .self$postProcess(out, columns, formula, intercept)
  })

dpCovariance$methods(
  postProcess = function(out, columns, formula, intercept) {
<<<<<<< HEAD

=======
>>>>>>> 2b71facd
    out$release <- covarianceFormatRelease(out$release, columns)
    out$variable <- columns
    if (!is.null(formula)) {
      out$linearRegression <- covariancePostLinearRegression(out$release, n, intercept, formula)
    }
    return(out)
  })<|MERGE_RESOLUTION|>--- conflicted
+++ resolved
@@ -2,13 +2,8 @@
 #'
 #' @param n A numeric vector of length one specifying the number of
 #'    observations in the data frame.
-<<<<<<< HEAD
-#' @param rng A numeric matrix of 2-tuples with the lower and upper bounds for
-#'    each of P variables in the data frame, dimensions Px2.
-=======
 #' @param rng A numeric list of 2-tuples of the lower and upper bounds for
 #'    each of the variables.
->>>>>>> 2b71facd
 #' @param intercept A logical vector of length one indicating whether an
 #'    intercept should be added prior to evaluating the inner product x'x.
 #' @return The sensitivity of the data frame for which the covariance matrix
@@ -77,12 +72,9 @@
 #' covariance matrix, rather than a matrix. The lower triangle is sufficient since covariance
 #' matrices are symmetric.
 #'
-<<<<<<< HEAD
-=======
 #' The flattened output corresponds to the covariance matrix by proceeding
 #' proceeding top-to-bottom down each column of the lower triangular matrix (including the diagonal).
 #'
->>>>>>> 2b71facd
 #' The traditional covariance matrix is then reconstructed from the noisy version of this output
 #' as a post-processing step in \code{covarianceFormatRelease}.
 #'
@@ -110,29 +102,18 @@
 #'
 #' @include mechanism.R
 #' @include mechanism-laplace.R
-<<<<<<< HEAD
-#' @include mechanism-snapping.R
-#'
-#' @field epsilon       Vector of epsilon values where the ith epsilon will be used for the ith covariance calculation in flattened
-#'  lower triangle of covariance matrix.
-=======
 #'
 #' @field epsilon       Vector of epsilon values where the ith epsilon will be used for the ith covariance calculation in flattened
 #'  lower triangle of covariance matrix. (The flattened output corresponds to the covariance matrix by proceeding
 #'  proceeding top-to-bottom down each column of the lower triangular matrix including the diagonal.)
->>>>>>> 2b71facd
 #' @field accuracy      Single accuracy value that will be used to compute each epsilon for each individual covariance calculation
 #'   in the covariance matrix.
 #' @field globalEps     Global epsilon to be split between all of the covariance calculations
 #' @field epsilonDist   Vector of percentages (valued 0 to 1) that describes how global epsilon \code{globalEps} should be
 #'   split for each covariance calculation.
 #' @field  accuracyVals     Vector of accuracy values where the ith accuracy will be used for the ith covariance calculation in
-<<<<<<< HEAD
-#'  flattened lower triangle of covariance matrix.
-=======
 #'  flattened lower triangle of covariance matrix. (The flattened output corresponds to the covariance matrix by proceeding
 #'  proceeding top-to-bottom down each column of the lower triangular matrix including the diagonal.)
->>>>>>> 2b71facd
 #' @field formula       R formula for regression models
 #' @field gamma Numeric, used to provide high probability (1-gamma) guarantee that clamping bound does not bind. Default 0.05. Used only for \code{mechanismSnapping}.
 
@@ -155,11 +136,7 @@
                         alpha=0.05, gamma=0.05) {
 
     .self$name <- 'Differentially private covariance matrix'
-<<<<<<< HEAD
     .self$mechanism <- checkMechanism(mechanism, c('mechanismLaplace', 'mechanismSnapping'))
-=======
-    .self$mechanism <- checkMechanism(mechanism, "mechanismLaplace")
->>>>>>> 2b71facd
     .self$varType <- checkVariableType(varType, c('integer', 'double', 'numeric', 'logical'))  #NEED TO CHANGE TO ALLOW MULTIPLE VARTYPES
 
 
@@ -167,19 +144,12 @@
     .self$intercept <- intercept
     .self$alpha <- alpha
 
-<<<<<<< HEAD
     .self$min_B <- covarianceMinB(n, rng, intercept)
-=======
->>>>>>> 2b71facd
 
     .self$n <- checkN(n)
     .self$rngFormat <- 'list'
     .self$rng <- checkRange(rng, .self$varType, .self$rngFormat, expectedLength=length(columns))
     .self$sens <- covarianceSensitivity(n, rng, intercept)
-<<<<<<< HEAD
-=======
-
->>>>>>> 2b71facd
 
     checkVariableType(class(formula), c("formula", "character"), emptyOkay=TRUE)
     checkVariableType(typeof(intercept), "logical")
@@ -243,10 +213,6 @@
 
 dpCovariance$methods(
   postProcess = function(out, columns, formula, intercept) {
-<<<<<<< HEAD
-
-=======
->>>>>>> 2b71facd
     out$release <- covarianceFormatRelease(out$release, columns)
     out$variable <- columns
     if (!is.null(formula)) {
