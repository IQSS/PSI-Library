--- conflicted
+++ resolved
@@ -120,7 +120,6 @@
 
 dpCovariance$methods(
   initialize = function(mechanism, varType, n, epsilon, columns, rng=NULL, imputeRng=NULL, 
-<<<<<<< HEAD
                         intercept=FALSE, formula=NULL) {
     # NOTE THIS IS CURRENTLY NOTE SECURE DUE TO SENS AND EPSILON NOT DISTRIBUTED PROPERLY
     .self$name <- 'Differentially private covariance matrix'
@@ -131,16 +130,6 @@
     
     .self$rngFormat <- 'list'
     .self$rng <- checkRange(rng, .self$varType, .self$rngFormat, expectedLength=length(columns)) 
-=======
-                        intercept=FALSE, formula=NULL, delta=NULL) {
-    .self$name <- 'Differentially private covariance matrix'
-    .self$mechanism <- mechanism
-    .self$varType <- varType
-    .self$n <- checkNValidity(n)
-    .self$epsilon <- epsilon
-    .self$delta <- checkDelta(.self$mechanism, delta)
-    .self$rng <- rng
->>>>>>> dd4512e4
     .self$sens <- covarianceSensitivity(n, rng, intercept)
     
     .self$formula <- formula
