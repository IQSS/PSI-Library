<<<<<<< HEAD
#' Release additional model coefficients from DP covariance matrix
#'
#' Function to extract regression coefficients using the differentially private covariance matrix
#'    via the sweep operator. This is the function to obtain coefficients for additional models
#'    after the \code{covariance.release()} function has already been called.
#'
#' @param formula Formula, regression formula used on data
#' @param release Numeric, private release of covariance matrix
#' @param n Integer, indicating number of observations
#' @export

coefficient.release <- function(formula, release, n) {
  intercept <- ifelse('intercept' %in% names(release), TRUE, FALSE)
  coefficients <- linear.reg(formula, release, n, intercept)
  release <- list(name='Linear regression',
                  n=n,
                  formula=formula,
                  coefficients=coefficients)
  return(release)
}


#' Function to get the sensitivity of the covariance matrix
=======
#' Function to get the sensitivity of the lower triangle of the covariance matrix
>>>>>>> b81cbb2d
#'
#' @param n A numeric vector of length one specifying the number of
#'    observations in the data frame.
#' @param rng A numeric matrix of 2-tuples with the lower and upper bounds for
#'    each of P variables in the data frame, dimensions Px2.
#' @param intercept A logical vector of length one indicating whether an
#'    intercept should be added prior to evaluating the inner product x'x.
#' @return The sensitivity of the data frame for which the covariance matrix
#'   is being calculated.
#'   
#  A complete derivation of the sensitivity of the covariance may be found in 
#' /extra_docs/sensitivities/covariance_sensitivity.pdf
covarianceSensitivity <- function(n, rng, intercept) {
    diffs <- sapply(rng, diff)
    if (intercept) { diffs <- c(0, diffs) }
    sensitivity <- c()
    const <- 2*(n-1)/n
    for (i in 1:length(diffs)) {
        for (j in i:length(diffs)) {
            s <- const * diffs[i] * diffs[j]
            sensitivity <- append(sensitivity, s)
        }
    }
<<<<<<< HEAD
  }
  return(sensitivity)
}

#' Function to get maximum covariance (in terms of absolute value) for each pair of variables
#'
#' @param n A numeric vector of length one specifying the number of
#'    observations in the data frame.
#' @param rng A numeric matrix of 2-tuples with the lower and upper bounds for
#'    each of P variables in the data frame, dimensions Px2.
#' @param intercept A logical vector of length one indicating whether an
#'    intercept should be added prior to evaluating the inner product x'x.
#' @return The maximum covariance (in terms of absolute value) for each pair of variables
#'
covariance.min_B <- function(n, rng, intercept) {
  min_Bs <- c()

  # store size of range of each variable
  diffs <- apply(rng, 1, diff)
  if (intercept) {
    diffs <- c(1, diffs)
  }

  # create list of min_Bs corresponding to lower triangular matrix of covariances
  for (i in 1:length(diffs)) {
    for (j in i:length(diffs)) {
      min_B <- (n/(n-1)) * diffs[i] * diffs[j] / 4
      min_Bs <- c(min_Bs, min_B)
    }
  }
  return(min_Bs)
}


#' Function to convert unique private covariances into symmetric matrix
#'
#' @param release Differentially private release of elements in lower triangle
#'    of covariance matrix.
#' @param columns A character vector indicating columns in the private
#'    covariance to be included in the output. Length should be equal to the
#'    number of columns the user wants to include.
#' @return A symmetric differentially private covariance matrix.
#'
#' This function is used by the mechanism in post-processing and not intended for interactive post-processing
covariance.formatRelease <- function(release, columns) {
  out.dim <- length(columns)
  out.matrix <- matrix(0, nrow=out.dim, ncol=out.dim)
  out.matrix[lower.tri(out.matrix, diag=TRUE)] <- release
  out.matrix[upper.tri(out.matrix, diag=FALSE)] <- t(out.matrix)[upper.tri(out.matrix, diag=FALSE)]
  release <- data.frame(out.matrix)
  rownames(release) <- names(release) <- columns
  return(release)
}


#' Function to perform linear regression using private release of covariance matrix
#'
#' @param release Differentially private release of elements in lower triangle
#'    of covariance matrix.
#' @param n A numeric vector of length one specifying the number of
#'    observations in the data frame.
#' @param intercept Logical indicating whether the intercept is included in
#'    \code{release}.
#' @param formula A list of the regression equations to be performed on the
#'    covariance matrix.
#' @return Linear regression coefficients and standard errors for all specified
#'    \code{formula}.
covariance.postLinearRegression <- function(release, n, intercept, formula) {
  out.summaries <- vector('list', length(formula))
  for (f in 1:length(formula)) {
    out.summaries[[f]] <- linear.reg(formula[[f]], release, n, intercept)
  }
  return(out.summaries)
}


=======
    return(sensitivity)
}

>>>>>>> b81cbb2d
#' Lower triangle of covariance matrix
#'
#' This function is called by \code{mechanismLaplace$evaluate}, which is called within the 
#' differentially private covariance release function \code{dpCovariance$release}. It
#' produces the true covariance matrix of input \code{x} that is then perturbed within
#' \code{mechanismLaplace$evaluate}.
#' 
#' Since the Laplace mechanism as instantiated within \code{mechanismLaplace$evaluate} expects 
#' an output of the true function which can have a 1-dimensional vector of noise added to it, 
#' the covariance function here outputs a flattened version of the lower triangle of the
#' covariance matrix, rather than a matrix. The lower triangle is sufficient since covariance
#' matrices are symmetric.
#' 
#' The traditional covariance matrix is then reconstructed from the noisy version of this output
#' as a post-processing step in \code{covarianceFormatRelease}.
#' 
#' @param x Input data frame that covariance matrix will be calculated with.
#' @param intercept Logical, indicates if intercept column should be appended to x.
#' @return The lower triangle of the covariance matrix of x, flattened to a 1-dimensional array.
#' 
#' @seealso dpCovariance$release
#' @seealso mechanismLaplace$evaluate

covar <- function(x, intercept) {
    if (intercept) { x <- cbind(1, x) }
    covariance <- cov(x)
    lower <- lower.tri(covariance, diag=TRUE)
    covariance <- covariance[lower]
    return(covariance)
}


#' Differentially private covariance matrix
#'
#' @import methods
#' @export dpCovariance
#' @exportClass dpCovariance
#'
#' @include mechanism.R
#' @include mechanism-laplace.R
<<<<<<< HEAD
#' @include mechanism-snapping.R

dpCovariance <- setRefClass(
  Class = 'dpCovariance',
  contains = c('mechanismLaplace', 'mechanismSnapping'),
  fields = list(gamma = 'numeric')
)

dpCovariance$methods(
  initialize = function(mechanism, var.type, n, epsilon, columns, rng, impute.rng=NULL,
                        intercept=FALSE, formula=NULL, delta=1e-5, gamma = 0.05, ...) {
    .self$name <- 'Differentially private covariance matrix'
    .self$mechanism <- mechanism
    .self$var.type <- var.type
    .self$n <- check_n_validity(n)
    .self$epsilon <- epsilon
    .self$delta <- delta
    .self$rng <- rng
    .self$gamma <- gamma

    .self$min_B <- covariance.min_B(n, rng, intercept)

    checkepsilon(epsilon)

    if (is.null(impute.rng)) {
      .self$impute.rng <- rng
=======
#' 
#' @field epsilon       Vector of epsilon values where the ith epsilon will be used for the ith covariance calculation in flattened 
#'  lower triangle of covariance matrix.
#' @field accuracy      Single accuracy value that will be used to compute each epsilon for each individual covariance calculation 
#'   in the covariance matrix.
#' @field globalEps     Global epsilon to be split between all of the covariance calculations
#' @field epsilonDist   Vector of percentages (valued 0 to 1) that describes how global epsilon \code{globalEps} should be 
#'   split for each covariance calculation. 
#' @field  accuracyVals     Vector of accuracy values where the ith accuracy will be used for the ith covariance calculation in 
#'  flattened lower triangle of covariance matrix.
#' @field formula       R formula for regression models

dpCovariance <- setRefClass(
    Class = 'dpCovariance',
    contains = 'mechanismLaplace',
    fields = list(
        epsilonDist = 'numeric',    
        globalEps = 'numeric',
        accuracyVals = 'numeric',
        formula = 'ANY'
    )
)

dpCovariance$methods(
  initialize = function(mechanism, varType, n, columns, rng, epsilon=NULL, globalEps=NULL, epsilonDist= NULL,
                        accuracy=NULL, accuracyVals=NULL, imputeRng=NULL, intercept=FALSE, formula=NULL,
                        alpha=0.05) {

    .self$name <- 'Differentially private covariance matrix'
    .self$mechanism <- checkMechanism(mechanism, "mechanismLaplace")
    .self$varType <- checkVariableType(varType, c('integer', 'double', 'numeric', 'logical'))  #NEED TO CHANGE TO ALLOW MULTIPLE VARTYPES  
    

    .self$formula <- formula
    .self$intercept <- intercept
    .self$alpha <- alpha
    

    .self$n <- checkN(n)
    .self$rngFormat <- 'list'
    .self$rng <- checkRange(rng, .self$varType, .self$rngFormat, expectedLength=length(columns)) 
    .self$sens <- covarianceSensitivity(n, rng, intercept)
    

    checkVariableType(class(formula), c("formula", "character"), emptyOkay=TRUE)
    checkVariableType(typeof(intercept), "logical")
    checkVariableType(typeof(columns), "character")
    

    if (is.null(imputeRng)) { # NEED TO ALLOW FOR IMPUTING ON ONLY SOME OF THE RANGES
      .self$imputeRng <- rng
>>>>>>> b81cbb2d
    } else {
      .self$imputeRng <- imputeRng
    }
<<<<<<< HEAD
    .self$formula <- formula
    .self$intercept <- intercept
    if (.self$intercept) {
=======

    if (.self$intercept) { 
>>>>>>> b81cbb2d
      .self$columns <- c('intercept', columns)
    } else {
      .self$columns <- columns
    }
    
    # Distribute epsilon across all covariances that will be calculated
    outputLength <- lowerTriangleSize(.self$columns)
    # Option 1: Enter vector of epsilon values to be used for each covariance calculation in matrix.
    if (!is.null(epsilon)){
        .self$epsilon <- checkEpsilon(epsilon, expectedLength=outputLength)
        .self$globalEps <- sum(.self$epsilon)
    }
    # Option 2: Enter global epsilon value and vector of percentages specifying how to split global 
    # epsilon between covariance calculations.
    else if (!is.null(globalEps) && !is.null(epsilonDist)){
        .self$globalEps <- checkEpsilon(globalEps)
        .self$epsilonDist <- checkEpsilonDist(epsilonDist, outputLength)
        .self$epsilon <- distributeEpsilon(.self$globalEps, epsilonDist=.self$epsilonDist)
        .self$accuracyVals <- laplaceGetAccuracy(.self$sens, .self$epsilon, .self$alpha)
    }
    # Option 3: Only enter global epsilon, and have it be split evenly between covariance calculations.
    else if (!is.null(globalEps)){
        .self$globalEps <- checkEpsilon(globalEps)
        .self$epsilon <- distributeEpsilon(globalEps, nCalcs=outputLength)
        .self$accuracyVals <- laplaceGetAccuracy(.self$sens, .self$epsilon, .self$alpha)
    }
    # Option 4: Enter an accuracy value instead of an epsilon, and calculate individual epsilons with this accuracy.
    else if (!is.null(accuracy)){
        .self$accuracy = checkAccuracy(accuracy)
        .self$epsilon = laplaceGetEpsilon(.self$sens, .self$accuracy, .self$alpha)
        .self$globalEps = sum(.self$epsilon)
    }
    # Option 5: Enter vector of accuracy values, and calculate ith epsilon value from ith accuracy value
    else if (!is.null(accuracyVals)){
        .self$accuracyVals = checkAccuracyVals(accuracyVals, outputLength)
        .self$epsilon = laplaceGetEpsilon(.self$sens, .self$accuracyVals, .self$alpha)
        .self$globalEps = sum(.self$epsilon)
    }
  })

dpCovariance$methods(
  release = function(data, ...) {
    x <- data[columns];
<<<<<<< HEAD
    sens <- covariance.sensitivity(n, rng, intercept)
    .self$result <- export(mechanism)$evaluate(fun=fun.covar, x=x, sens=sens, postFun=.self$postProcess,
                                               formula=formula, columns=columns, intercept=intercept, ...)
=======
    .self$result <- export(mechanism)$evaluate(fun=covar, x=x, sens=sens, postFun=.self$postProcess,
                                               formula=formula, columns=columns, intercept=intercept)
>>>>>>> b81cbb2d
  })

dpCovariance$methods(
  postProcess = function(out, columns, formula, intercept) {
<<<<<<< HEAD
    out$release <- covariance.formatRelease(out$release, columns)
=======
    
    out$release <- covarianceFormatRelease(out$release, columns)
>>>>>>> b81cbb2d
    out$variable <- columns
    if (!is.null(formula)) {
      out$linearRegression <- covariancePostLinearRegression(out$release, n, intercept, formula)
    }
    return(out)
  })<|MERGE_RESOLUTION|>--- conflicted
+++ resolved
@@ -1,30 +1,4 @@
-<<<<<<< HEAD
-#' Release additional model coefficients from DP covariance matrix
-#'
-#' Function to extract regression coefficients using the differentially private covariance matrix
-#'    via the sweep operator. This is the function to obtain coefficients for additional models
-#'    after the \code{covariance.release()} function has already been called.
-#'
-#' @param formula Formula, regression formula used on data
-#' @param release Numeric, private release of covariance matrix
-#' @param n Integer, indicating number of observations
-#' @export
-
-coefficient.release <- function(formula, release, n) {
-  intercept <- ifelse('intercept' %in% names(release), TRUE, FALSE)
-  coefficients <- linear.reg(formula, release, n, intercept)
-  release <- list(name='Linear regression',
-                  n=n,
-                  formula=formula,
-                  coefficients=coefficients)
-  return(release)
-}
-
-
-#' Function to get the sensitivity of the covariance matrix
-=======
 #' Function to get the sensitivity of the lower triangle of the covariance matrix
->>>>>>> b81cbb2d
 #'
 #' @param n A numeric vector of length one specifying the number of
 #'    observations in the data frame.
@@ -34,8 +8,8 @@
 #'    intercept should be added prior to evaluating the inner product x'x.
 #' @return The sensitivity of the data frame for which the covariance matrix
 #'   is being calculated.
-#'   
-#  A complete derivation of the sensitivity of the covariance may be found in 
+#'
+#  A complete derivation of the sensitivity of the covariance may be found in
 #' /extra_docs/sensitivities/covariance_sensitivity.pdf
 covarianceSensitivity <- function(n, rng, intercept) {
     diffs <- sapply(rng, diff)
@@ -48,9 +22,7 @@
             sensitivity <- append(sensitivity, s)
         }
     }
-<<<<<<< HEAD
-  }
-  return(sensitivity)
+    return(sensitivity)
 }
 
 #' Function to get maximum covariance (in terms of absolute value) for each pair of variables
@@ -63,7 +35,7 @@
 #'    intercept should be added prior to evaluating the inner product x'x.
 #' @return The maximum covariance (in terms of absolute value) for each pair of variables
 #'
-covariance.min_B <- function(n, rng, intercept) {
+covarianceMinB <- function(n, rng, intercept) {
   min_Bs <- c()
 
   # store size of range of each variable
@@ -82,74 +54,26 @@
   return(min_Bs)
 }
 
-
-#' Function to convert unique private covariances into symmetric matrix
-#'
-#' @param release Differentially private release of elements in lower triangle
-#'    of covariance matrix.
-#' @param columns A character vector indicating columns in the private
-#'    covariance to be included in the output. Length should be equal to the
-#'    number of columns the user wants to include.
-#' @return A symmetric differentially private covariance matrix.
-#'
-#' This function is used by the mechanism in post-processing and not intended for interactive post-processing
-covariance.formatRelease <- function(release, columns) {
-  out.dim <- length(columns)
-  out.matrix <- matrix(0, nrow=out.dim, ncol=out.dim)
-  out.matrix[lower.tri(out.matrix, diag=TRUE)] <- release
-  out.matrix[upper.tri(out.matrix, diag=FALSE)] <- t(out.matrix)[upper.tri(out.matrix, diag=FALSE)]
-  release <- data.frame(out.matrix)
-  rownames(release) <- names(release) <- columns
-  return(release)
-}
-
-
-#' Function to perform linear regression using private release of covariance matrix
-#'
-#' @param release Differentially private release of elements in lower triangle
-#'    of covariance matrix.
-#' @param n A numeric vector of length one specifying the number of
-#'    observations in the data frame.
-#' @param intercept Logical indicating whether the intercept is included in
-#'    \code{release}.
-#' @param formula A list of the regression equations to be performed on the
-#'    covariance matrix.
-#' @return Linear regression coefficients and standard errors for all specified
-#'    \code{formula}.
-covariance.postLinearRegression <- function(release, n, intercept, formula) {
-  out.summaries <- vector('list', length(formula))
-  for (f in 1:length(formula)) {
-    out.summaries[[f]] <- linear.reg(formula[[f]], release, n, intercept)
-  }
-  return(out.summaries)
-}
-
-
-=======
-    return(sensitivity)
-}
-
->>>>>>> b81cbb2d
 #' Lower triangle of covariance matrix
 #'
-#' This function is called by \code{mechanismLaplace$evaluate}, which is called within the 
+#' This function is called by \code{mechanismLaplace$evaluate}, which is called within the
 #' differentially private covariance release function \code{dpCovariance$release}. It
 #' produces the true covariance matrix of input \code{x} that is then perturbed within
 #' \code{mechanismLaplace$evaluate}.
-#' 
-#' Since the Laplace mechanism as instantiated within \code{mechanismLaplace$evaluate} expects 
-#' an output of the true function which can have a 1-dimensional vector of noise added to it, 
+#'
+#' Since the Laplace mechanism as instantiated within \code{mechanismLaplace$evaluate} expects
+#' an output of the true function which can have a 1-dimensional vector of noise added to it,
 #' the covariance function here outputs a flattened version of the lower triangle of the
 #' covariance matrix, rather than a matrix. The lower triangle is sufficient since covariance
 #' matrices are symmetric.
-#' 
+#'
 #' The traditional covariance matrix is then reconstructed from the noisy version of this output
 #' as a post-processing step in \code{covarianceFormatRelease}.
-#' 
+#'
 #' @param x Input data frame that covariance matrix will be calculated with.
 #' @param intercept Logical, indicates if intercept column should be appended to x.
 #' @return The lower triangle of the covariance matrix of x, flattened to a 1-dimensional array.
-#' 
+#'
 #' @seealso dpCovariance$release
 #' @seealso mechanismLaplace$evaluate
 
@@ -170,102 +94,70 @@
 #'
 #' @include mechanism.R
 #' @include mechanism-laplace.R
-<<<<<<< HEAD
-#' @include mechanism-snapping.R
-
-dpCovariance <- setRefClass(
-  Class = 'dpCovariance',
-  contains = c('mechanismLaplace', 'mechanismSnapping'),
-  fields = list(gamma = 'numeric')
-)
-
-dpCovariance$methods(
-  initialize = function(mechanism, var.type, n, epsilon, columns, rng, impute.rng=NULL,
-                        intercept=FALSE, formula=NULL, delta=1e-5, gamma = 0.05, ...) {
-    .self$name <- 'Differentially private covariance matrix'
-    .self$mechanism <- mechanism
-    .self$var.type <- var.type
-    .self$n <- check_n_validity(n)
-    .self$epsilon <- epsilon
-    .self$delta <- delta
-    .self$rng <- rng
-    .self$gamma <- gamma
-
-    .self$min_B <- covariance.min_B(n, rng, intercept)
-
-    checkepsilon(epsilon)
-
-    if (is.null(impute.rng)) {
-      .self$impute.rng <- rng
-=======
-#' 
-#' @field epsilon       Vector of epsilon values where the ith epsilon will be used for the ith covariance calculation in flattened 
+#'
+#' @field epsilon       Vector of epsilon values where the ith epsilon will be used for the ith covariance calculation in flattened
 #'  lower triangle of covariance matrix.
-#' @field accuracy      Single accuracy value that will be used to compute each epsilon for each individual covariance calculation 
+#' @field accuracy      Single accuracy value that will be used to compute each epsilon for each individual covariance calculation
 #'   in the covariance matrix.
 #' @field globalEps     Global epsilon to be split between all of the covariance calculations
-#' @field epsilonDist   Vector of percentages (valued 0 to 1) that describes how global epsilon \code{globalEps} should be 
-#'   split for each covariance calculation. 
-#' @field  accuracyVals     Vector of accuracy values where the ith accuracy will be used for the ith covariance calculation in 
+#' @field epsilonDist   Vector of percentages (valued 0 to 1) that describes how global epsilon \code{globalEps} should be
+#'   split for each covariance calculation.
+#' @field  accuracyVals     Vector of accuracy values where the ith accuracy will be used for the ith covariance calculation in
 #'  flattened lower triangle of covariance matrix.
 #' @field formula       R formula for regression models
+#' @field gamma Numeric, used to provide high probability (1-gamma) guarantee that clamping bound does not bind. Default 0.05. Used only for \code{mechanismSnapping}.
+
 
 dpCovariance <- setRefClass(
     Class = 'dpCovariance',
     contains = 'mechanismLaplace',
     fields = list(
-        epsilonDist = 'numeric',    
+        epsilonDist = 'numeric',
         globalEps = 'numeric',
         accuracyVals = 'numeric',
-        formula = 'ANY'
+        formula = 'ANY',
+        gamma = 'numeric'
     )
 )
 
 dpCovariance$methods(
   initialize = function(mechanism, varType, n, columns, rng, epsilon=NULL, globalEps=NULL, epsilonDist= NULL,
                         accuracy=NULL, accuracyVals=NULL, imputeRng=NULL, intercept=FALSE, formula=NULL,
-                        alpha=0.05) {
+                        alpha=0.05, gamma=0.05) {
 
     .self$name <- 'Differentially private covariance matrix'
     .self$mechanism <- checkMechanism(mechanism, "mechanismLaplace")
-    .self$varType <- checkVariableType(varType, c('integer', 'double', 'numeric', 'logical'))  #NEED TO CHANGE TO ALLOW MULTIPLE VARTYPES  
-    
+    .self$varType <- checkVariableType(varType, c('integer', 'double', 'numeric', 'logical'))  #NEED TO CHANGE TO ALLOW MULTIPLE VARTYPES
+
 
     .self$formula <- formula
     .self$intercept <- intercept
     .self$alpha <- alpha
-    
+
 
     .self$n <- checkN(n)
     .self$rngFormat <- 'list'
-    .self$rng <- checkRange(rng, .self$varType, .self$rngFormat, expectedLength=length(columns)) 
+    .self$rng <- checkRange(rng, .self$varType, .self$rngFormat, expectedLength=length(columns))
     .self$sens <- covarianceSensitivity(n, rng, intercept)
-    
+
 
     checkVariableType(class(formula), c("formula", "character"), emptyOkay=TRUE)
     checkVariableType(typeof(intercept), "logical")
     checkVariableType(typeof(columns), "character")
-    
+
 
     if (is.null(imputeRng)) { # NEED TO ALLOW FOR IMPUTING ON ONLY SOME OF THE RANGES
       .self$imputeRng <- rng
->>>>>>> b81cbb2d
     } else {
       .self$imputeRng <- imputeRng
     }
-<<<<<<< HEAD
-    .self$formula <- formula
-    .self$intercept <- intercept
+
     if (.self$intercept) {
-=======
-
-    if (.self$intercept) { 
->>>>>>> b81cbb2d
       .self$columns <- c('intercept', columns)
     } else {
       .self$columns <- columns
     }
-    
+
     # Distribute epsilon across all covariances that will be calculated
     outputLength <- lowerTriangleSize(.self$columns)
     # Option 1: Enter vector of epsilon values to be used for each covariance calculation in matrix.
@@ -273,7 +165,7 @@
         .self$epsilon <- checkEpsilon(epsilon, expectedLength=outputLength)
         .self$globalEps <- sum(.self$epsilon)
     }
-    # Option 2: Enter global epsilon value and vector of percentages specifying how to split global 
+    # Option 2: Enter global epsilon value and vector of percentages specifying how to split global
     # epsilon between covariance calculations.
     else if (!is.null(globalEps) && !is.null(epsilonDist)){
         .self$globalEps <- checkEpsilon(globalEps)
@@ -304,24 +196,14 @@
 dpCovariance$methods(
   release = function(data, ...) {
     x <- data[columns];
-<<<<<<< HEAD
-    sens <- covariance.sensitivity(n, rng, intercept)
-    .self$result <- export(mechanism)$evaluate(fun=fun.covar, x=x, sens=sens, postFun=.self$postProcess,
+    .self$result <- export(mechanism)$evaluate(fun=covar, x=x, sens=sens, postFun=.self$postProcess,
                                                formula=formula, columns=columns, intercept=intercept, ...)
-=======
-    .self$result <- export(mechanism)$evaluate(fun=covar, x=x, sens=sens, postFun=.self$postProcess,
-                                               formula=formula, columns=columns, intercept=intercept)
->>>>>>> b81cbb2d
   })
 
 dpCovariance$methods(
   postProcess = function(out, columns, formula, intercept) {
-<<<<<<< HEAD
-    out$release <- covariance.formatRelease(out$release, columns)
-=======
-    
+
     out$release <- covarianceFormatRelease(out$release, columns)
->>>>>>> b81cbb2d
     out$variable <- columns
     if (!is.null(formula)) {
       out$linearRegression <- covariancePostLinearRegression(out$release, n, intercept, formula)
