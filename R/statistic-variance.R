--- conflicted
+++ resolved
@@ -58,13 +58,9 @@
 )
 
 dpVariance$methods(
-<<<<<<< HEAD
+
     initialize = function(varType, variable, n, rng=NULL, epsilon=NULL,
                           accuracy=NULL, imputeRng=NULL, alpha=0.05) {
-=======
-    initialize = function(mechanism, varType, variable, n, rng=NULL, epsilon=NULL, accuracy=NULL,
-                          imputeRng=NULL, alpha=0.05) {
->>>>>>> eefcb62b
         .self$name <- 'Differentially private variance'
         # Note that eventually there may be more options for the mechanism but currently there are not.
         .self$mechanism <- 'mechanismLaplace'  #
@@ -135,13 +131,8 @@
             out$epsilon <- epsilon
         }
         out$variable <- variable
-<<<<<<< HEAD
-        out$stdDev <- postStandDev(out$release)
-      return(out)
-=======
         out$std <- sqrt(out$release)
         out$epsilon <- .self$epsilon
         out$accuracy <- .self$accuracy
         return(out)
->>>>>>> eefcb62b
 })