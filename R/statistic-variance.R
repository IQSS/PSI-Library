#' Sensitivity of sample variance
#' 
#' For a detailed derivation of the sensitivity, see /extra_docs/variance_sensitivity.pdf.
#' @name varianceSensitivity
#' @param n Numeric vector of length one; the number of datapoints in the database.
#' @param rng Numeric vector of length two; first entry is minimal bound on the database entries, second is maximal bound on the database entries.
#' @return Numeric vector of length one; a maximal bound on the sensitivity of the sample variance.
#'
#' @examples
#' varianceSensitivity(2,c(0,10)) #should return 50
varianceSensitivity <- function(n, rng){
  return(diff(rng)^2/n)
}

#' Postprocessed standard deviation from variance
#' 
#' Function to extract standard deviation from noisy estimate of variance.
#' @name postStandDev
#' @param release Differentially private release of variance.
#' 
#' @return Noisy estimate of the standard deviation of \code{release}, if possible to compute. Else returns NULL.
#' @rdname postStandDev

postStandDev <- function(release) {
  if (release >= 0){
    std <- sqrt(release)
    return(std)
  }
  else {
    return(NULL)
  }
}


#' Differentially private variance
#'
#' @param varType Character, the R variable type. One of \code{c('numeric',
#'   'integer', 'logical')}.
#' @param variable Character, variable name of the variable that you wish to find variance of.
#' @param n Integer, number of observations
#' @param rng Numeric, a priori estimate of the range
#' @param epsilon Numeric, privacy cost parameter
#' @param accuracy Numeric, accuracy guarantee given \code{epsilon}
#' @param imputeRng Numeric, range within which missing values are imputed. If \code{NULL},
#'   the range provided in \code{rng} is used.
#' @param alpha Numeric, the level of statistical significance. Default 0.05.
#'
#' @import methods
#' @export dpVariance
#' @exportClass dpVariance
#'
#' @include mechanism.R
#' @include mechanism-laplace.R

dpVariance <- setRefClass(
    Class = 'dpVariance',
    contains = c('mechanismLaplace')
)

dpVariance$methods(

    initialize = function(varType, variable, n, rng=NULL, epsilon=NULL,
                          accuracy=NULL, imputeRng=NULL, alpha=0.05) {
        .self$name <- 'Differentially private variance'
<<<<<<< HEAD
        .self$mechanism <- checkMechanism(mechanism, 'mechanismLaplace')
        .self$varType <- checkVariableType(varType, c('integer', 'double', 'numeric', 'logical'))
        .self$variable <- variable
        .self$n <- checkN(n)
        
        .self$rngFormat <- 'vector'
        .self$rng <- checkRange(rng, .self$varType, .self$rngFormat)
        
        .self$sens <- (n - 1) / n^2 * diff(.self$rng)^2
=======
        # Note that eventually there may be more options for the mechanism but currently there are not.
        .self$mechanism <- 'mechanismLaplace'  #
        .self$varType <- varType
        .self$variable <- variable
        .self$n <- checkNValidity(n)
        .self$rng <- checkRange(rng, .self$varType)
        .self$sens <- varianceSensitivity(.self$n, .self$rng)
>>>>>>> dd4512e4
        
        checkVariableType(typeof(variable), 'character')
        
        if (is.null(epsilon)) {
            .self$accuracy <- checkAccuracy(accuracy)
            .self$epsilon <- laplaceGetEpsilon(.self$sens, .self$accuracy, alpha)
        } else {
            checkEpsilon(epsilon)
            .self$epsilon <- checkEpsilon(epsilon)
            .self$accuracy <- laplaceGetAccuracy(.self$sens, .self$epsilon, alpha)
        }
        
        if (is.null(imputeRng)) {
            .self$imputeRng <- rng
        } else {
            .self$imputeRng <- checkImputationRange(imputeRng, .self$rng, .self$varType)
        }
        
        .self$alpha <- checkNumeric(alpha)
})

dpVariance$methods(
#' Differentially private variance release
#' 
#' @name dpVarianceRelease
#' @param data Dataframe with a column named .self$variable, where
#'  that column has data of type .self$varType and which is bounded by 
#'  .self$rng.
#'
#' Assigns to .self$result a dataframe that describes the differentially private 
#' variance, calculated by some mechanism as defined in .self$mechanism, of that
#' column of the dataframe and any post-processing on that output. This 
#' postprocessing is done in @seealso{dpVariance$postProcess}
#' 
#' Note that the actual differentially private release is calculated in a call to the
#' differentially private mechanism .self$mechanism's \code{evaluate} function within 
#' the \code{dpVariance$release} function. 
    release = function(data) {
        x <- data[, variable]
        .self$result <- export(mechanism)$evaluate(var, x, sens, .self$postProcess)
})

dpVariance$methods(
#' Post-processing on differentially private variance, called within the \code{.self$mechanism$evaluate}
#' function, which in turn is called within \code{dpVariance$release}. 
#' 
#' @name dpVariancePostProcess
#' @param out Input dataframe that describes the differentially private release that was created in
#' \code{.self$mechanism$evaluate}. This dataframe will have at least one pre-existing attribute, 
#' out$release, which is a numeric value of length one that is the differentially private variance.
#' 
#' This function then post-processes the standard deviation from the variance and adds it to the dataframe 
#' as \code{out$std}, as long as the variance is positive.
#' 
#' Additionally, known portions of the input such as the variable name and the accuracy
#' of the DP variance and the epsilon value may be appended with no extra privacy loss.
#'
#' @return Dataframe \code{out}, updated to include post-processed values.
    postProcess = function(out) {
        if (.self$mechanism == 'mechanismLaplace'){
            out$accuracy <- accuracy
            out$epsilon <- epsilon
        }
        out$variable <- variable
        out$std <- sqrt(out$release)
        out$epsilon <- .self$epsilon
        out$accuracy <- .self$accuracy
        return(out)
})<|MERGE_RESOLUTION|>--- conflicted
+++ resolved
@@ -62,26 +62,16 @@
     initialize = function(varType, variable, n, rng=NULL, epsilon=NULL,
                           accuracy=NULL, imputeRng=NULL, alpha=0.05) {
         .self$name <- 'Differentially private variance'
-<<<<<<< HEAD
-        .self$mechanism <- checkMechanism(mechanism, 'mechanismLaplace')
+        .self$mechanism <- 'mechanismLaplace'
         .self$varType <- checkVariableType(varType, c('integer', 'double', 'numeric', 'logical'))
         .self$variable <- variable
-        .self$n <- checkN(n)
-        
+  
+        .self$n <- checkNValidity(n)
+
         .self$rngFormat <- 'vector'
         .self$rng <- checkRange(rng, .self$varType, .self$rngFormat)
         
-        .self$sens <- (n - 1) / n^2 * diff(.self$rng)^2
-=======
-        # Note that eventually there may be more options for the mechanism but currently there are not.
-        .self$mechanism <- 'mechanismLaplace'  #
-        .self$varType <- varType
-        .self$variable <- variable
-        .self$n <- checkNValidity(n)
-        .self$rng <- checkRange(rng, .self$varType)
         .self$sens <- varianceSensitivity(.self$n, .self$rng)
->>>>>>> dd4512e4
-        
         checkVariableType(typeof(variable), 'character')
         
         if (is.null(epsilon)) {
