#' Sensitivity of sample variance
#' 
#' For a detailed derivation of the sensitivity, see /extra_docs/variance_sensitivity.pdf.
#' @name varianceSensitivity
#' @param n Numeric vector of length one; the number of datapoints in the database.
#' @param rng Numeric vector of length two; first entry is minimal bound on the database entries, second is maximal bound on the database entries.
#' @return Numeric vector of length one; a maximal bound on the sensitivity of the sample variance.
#'
#' @examples
#' varianceSensitivity(2,c(0,10)) #should return 50
varianceSensitivity <- function(n, rng){
  return(diff(rng)^2/n)
}

#' Postprocessed standard deviation from variance
#' 
#' Function to extract standard deviation from noisy estimate of variance.
#' @name postStandDev
#' @param release Differentially private release of variance.
#' 
#' @return Noisy estimate of the standard deviation of \code{release}, if possible to compute. Else returns NULL.
#' @rdname postStandDev

postStandDev <- function(release) {
  if (release >= 0){
    std <- sqrt(release)
    return(std)
  }
  else {
    return(NULL)
  }
}


#' Differentially private variance
#'
#' @param varType Character, the R variable type. One of \code{c('numeric',
#'   'integer', 'logical')}.
#' @param variable Character, variable name of the variable that you wish to find variance of.
#' @param n Integer, number of observations
#' @param rng Numeric, a priori estimate of the range
#' @param epsilon Numeric, privacy cost parameter
#' @param accuracy Numeric, accuracy guarantee given \code{epsilon}
#' @param imputeRng Numeric, range within which missing values are imputed. If \code{NULL},
#'   the range provided in \code{rng} is used.
#' @param alpha Numeric, the level of statistical significance. Default 0.05.
#'
#' @import methods
#' @export dpVariance
#' @exportClass dpVariance
#'
#' @include mechanism.R
#' @include mechanism-laplace.R

dpVariance <- setRefClass(
    Class = 'dpVariance',
    contains = c('mechanismLaplace')
)

dpVariance$methods(

    initialize = function(varType, variable, n, rng=NULL, epsilon=NULL,
                          accuracy=NULL, imputeRng=NULL, alpha=0.05) {
        .self$name <- 'Differentially private variance'
<<<<<<< HEAD
        .self$mechanism <- checkMechanism(mechanism, 'mechanismLaplace')
        .self$varType <- checkVariableType(varType, c('integer', 'double', 'numeric', 'logical'))
        .self$variable <- variable
        .self$n <- checkN(n)
        
        .self$rngFormat <- 'vector'
        .self$rng <- checkRange(rng, .self$varType, .self$rngFormat)
        
        .self$sens <- (n - 1) / n^2 * diff(.self$rng)^2
=======
        .self$mechanism <- 'mechanismLaplace'
        .self$varType <- checkVariableType(varType, c('integer', 'double', 'numeric', 'logical'))
        .self$variable <- variable
  
        .self$n <- checkNValidity(n)

        .self$rngFormat <- 'vector'
        .self$rng <- checkRange(rng, .self$varType, .self$rngFormat)
        
        .self$sens <- varianceSensitivity(.self$n, .self$rng)
        checkVariableType(typeof(variable), 'character')
>>>>>>> 05eaaa5b
        
        checkVariableType(typeof(variable), 'character')
        
        if (is.null(epsilon)) {
            .self$accuracy <- checkAccuracy(accuracy)
            .self$epsilon <- laplaceGetEpsilon(.self$sens, .self$accuracy, alpha)
        } else {
            checkEpsilon(epsilon)
            .self$epsilon <- checkEpsilon(epsilon)
            .self$accuracy <- laplaceGetAccuracy(.self$sens, .self$epsilon, alpha)
        }
        
        if (is.null(imputeRng)) {
            .self$imputeRng <- rng
        } else {
            .self$imputeRng <- checkImputationRange(imputeRng, .self$rng, .self$varType)
        }
        
        .self$alpha <- checkNumeric(alpha)
})

dpVariance$methods(
#' Differentially private variance release
#' 
#' @name dpVarianceRelease
#' @param data Dataframe with a column named .self$variable, where
#'  that column has data of type .self$varType and which is bounded by 
#'  .self$rng.
#'
#' Assigns to .self$result a dataframe that describes the differentially private 
#' variance, calculated by some mechanism as defined in .self$mechanism, of that
#' column of the dataframe and any post-processing on that output. This 
#' postprocessing is done in @seealso{dpVariance$postProcess}
#' 
#' Note that the actual differentially private release is calculated in a call to the
#' differentially private mechanism .self$mechanism's \code{evaluate} function within 
#' the \code{dpVariance$release} function. 
    release = function(data) {
        x <- data[, variable]
        .self$result <- export(mechanism)$evaluate(var, x, sens, .self$postProcess)
})

dpVariance$methods(
#' Post-processing on differentially private variance, called within the \code{.self$mechanism$evaluate}
#' function, which in turn is called within \code{dpVariance$release}. 
#' 
#' @name dpVariancePostProcess
#' @param out Input dataframe that describes the differentially private release that was created in
#' \code{.self$mechanism$evaluate}. This dataframe will have at least one pre-existing attribute, 
#' out$release, which is a numeric value of length one that is the differentially private variance.
#' 
#' This function then post-processes the standard deviation from the variance and adds it to the dataframe 
#' as \code{out$std}, as long as the variance is positive.
#' 
#' Additionally, known portions of the input such as the variable name and the accuracy
#' of the DP variance and the epsilon value may be appended with no extra privacy loss.
#'
#' @return Dataframe \code{out}, updated to include post-processed values.
    postProcess = function(out) {
        if (.self$mechanism == 'mechanismLaplace'){
            out$accuracy <- accuracy
            out$epsilon <- epsilon
        }
        out$variable <- variable
        out$std <- sqrt(out$release)
        out$epsilon <- .self$epsilon
        out$accuracy <- .self$accuracy
        return(out)
})<|MERGE_RESOLUTION|>--- conflicted
+++ resolved
@@ -62,17 +62,6 @@
     initialize = function(varType, variable, n, rng=NULL, epsilon=NULL,
                           accuracy=NULL, imputeRng=NULL, alpha=0.05) {
         .self$name <- 'Differentially private variance'
-<<<<<<< HEAD
-        .self$mechanism <- checkMechanism(mechanism, 'mechanismLaplace')
-        .self$varType <- checkVariableType(varType, c('integer', 'double', 'numeric', 'logical'))
-        .self$variable <- variable
-        .self$n <- checkN(n)
-        
-        .self$rngFormat <- 'vector'
-        .self$rng <- checkRange(rng, .self$varType, .self$rngFormat)
-        
-        .self$sens <- (n - 1) / n^2 * diff(.self$rng)^2
-=======
         .self$mechanism <- 'mechanismLaplace'
         .self$varType <- checkVariableType(varType, c('integer', 'double', 'numeric', 'logical'))
         .self$variable <- variable
@@ -83,9 +72,6 @@
         .self$rng <- checkRange(rng, .self$varType, .self$rngFormat)
         
         .self$sens <- varianceSensitivity(.self$n, .self$rng)
-        checkVariableType(typeof(variable), 'character')
->>>>>>> 05eaaa5b
-        
         checkVariableType(typeof(variable), 'character')
         
         if (is.null(epsilon)) {
