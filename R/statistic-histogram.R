--- conflicted
+++ resolved
@@ -21,12 +21,9 @@
 #'    imputed or not. If true, a logical variable histogram will have 2 bins, 0 and 1. If false, the
 #'    histogram will have 3 bins: 0, 1, and NA.
 #' @param nBoot Numeric, the number of bootstrap iterations to do for bootstrapping (not used for version 1 release)
-<<<<<<< HEAD
 #' @param gamma Numeric, used to provide high probability (1-gamma) guarantee that clamping bound does not bind. Default 0.05. Used only for \code{mechanismSnapping}.
 #'
-=======
 #' @param mechanism Character, one of 'mechanismLaplace', 'mechanismStability'. May be NULL, in which mechanism will be chosen automatically.
->>>>>>> f9a8ca04
 #'
 #' @import methods
 #' @export dpHistogram
@@ -49,18 +46,13 @@
         .self$name <- 'Differentially private histogram'
 
         # determine  which mechanism to use based on inputs
-<<<<<<< HEAD
-        .self$mechanism <- determineMechanism(varType, rng, bins, nBins, granularity)
-
-=======
         if (is.null(mechanism)){
           .self$mechanism <- determineMechanism(varType, rng, bins, nBins, granularity)
         }
         else {
-          .self$mechanism <- checkMechanism(mechanism, c('mechanismLaplace', 'mechanismStability'))
+          .self$mechanism <- checkMechanism(mechanism, c('mechanismLaplace', 'mechanismStability', 'mechanismSnapping'))
         }
-        
->>>>>>> f9a8ca04
+
         # set parameters of the histogram
         .self$varType <- checkVariableType(varType, c('numeric', 'integer', 'logical', 'character'))
         .self$variable <- variable
@@ -118,11 +110,7 @@
 dpHistogram$methods(
     release = function(data, ...) {
         x <- data[, variable]
-<<<<<<< HEAD
-        noisy <- export(mechanism)$evaluate(funHist, x, .self$sens, .self$postProcess, ...)
-=======
         noisy <- export(.self$mechanism)$evaluate(funHist, x, .self$sens, .self$postProcess)
->>>>>>> f9a8ca04
         .self$result <- noisy
 })
 
