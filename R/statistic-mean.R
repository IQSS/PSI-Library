--- conflicted
+++ resolved
@@ -105,12 +105,8 @@
     #' the \code{dpMean$release} function.
     release = function(data) {
         x <- data[, variable]
-<<<<<<< HEAD
-        .self$result <- export(mechanism)$evaluate(mean, x, .self$sens, .self$postProcess)
-=======
         out <- export(mechanism)$evaluate(mean, x, .self$sens, ...)
         .self$result <- .self$postProcess(out)
->>>>>>> 2b71facd
 })
 
 dpMean$methods(
