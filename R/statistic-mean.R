--- conflicted
+++ resolved
@@ -1,137 +1,8 @@
-<<<<<<< HEAD
-#' Postprocessed standard deviation for logical variables
-#'
-#' Calculates the standard deviation of the differentially private mean from a
-#' logical variable.
-#'
-#' @param release Differentially private release of a mean for a logical
-#'    variable.
-#'
-#' @return Standard deviation of the logical variable
-#' @rdname mean.postStandardDeviation
-
-mean.postStandardDeviation <- function(release) {
-    sd <- sqrt(release * (1 - release))
-    return(sd)
-}
-
-
-#' Postprocessed median for logical variables
-#'
-#' Calculates the median of the differentially private mean from a
-#' logical variable.
-#'
-#' @param release Differentially private release of a mean for a logical
-#'    variable.
-#'
-#' @return Median of the logical variable
-#' @rdname mean.postMedian
-
-mean.postMedian <- function(release) {
-    m <- ifelse(release < 0.5, 0, 1)
-    return(m)
-}
-
-
-#' Postprocessed histogram for logical variables
-#'
-#' Generate counts for levels of a logical variable based on the release
-#'
-#' @param release Numeric private mean
-#' @param n Integer indicating number of observations
-#'
-#' @return Data frame, histogram of the logical variable
-#' @rdname mean.postHistogram
-
-mean.postHistogram <- function(release, n) {
-    ones <- round(release * n)
-    histogram <- data.frame(matrix(c(n - ones, ones), ncol=2))
-    names(histogram) <- c(0, 1)
-    return(histogram)
-}
-
-#' Mean confidence interval
-#'
-#' Return the confidence interval for the differentially private mean release given the
-#' accuracy.
-#'
-#' @param release Differentially private release of a mean.
-#' @param epsilon A numeric vector representing the epsilon privacy parameter.
-#'    Should be of length one and should be between zero and one.
-#' @param sensitivity The difference of the range of the data divided
-#'    by \code{n}.
-#' @param alpha A numeric vector specifying the statistical significance level.
-#' @return Confidence bounds for differentially private mean release.
-#'
-#' @export mean.getCI
-#' @rdname mean.getCI
-
-mean.getCI <- function(release, epsilon, sensitivity, alpha=0.05) {
-    z <- qlap((1 - (alpha / 2)), b=(sensitivity / epsilon))
-    interval <- c(release - z, release + z)
-    return(interval)
-}
-
-
-#' JSON doc for mean
-#'
-#' Produce a JSON doc for differentially private means.
-#'
-#' @param output.json Should the output be converted to JSON format. Default
-#' to \code{TRUE}.
-#'
-#' @return JSON for mean function
-#' @rdname mean.getJSON
-
-mean.getJSON <- function(output.json=TRUE) {
-    out <- list()
-    out$statistic <- 'Mean'
-    out$description <- 'Differentially Private Mean'
-    out$mechanisms <- c('Laplace')
-    out$variableTypes <- list('numeric' = list(), 'categorical' = list())
-    out$variableTypes$numeric$rTypes <- c('numeric', 'integer')
-    out$variableTypes$numeric$fields <- list(
-        'n' = 'Number of observations',
-        'range' = 'Ordered pair indicating effective lower and upper bounds'
-    )
-    out$variableTypes$categorical$rTypes <- c('logical')
-    out$variableTypes$categorical$fields <- list(
-        'n' = 'Number of observations',
-        'range' = 'Should be (0, 1)'
-    )
-    if (output.json) {
-        out <- jsonlite::toJSON(out, pretty=TRUE)
-    }
-    return(out)
-}
-
-
-
-#' Mean function
-#'
-#' This function is used when the bootstrap mechanism is used
-#'
-#' @param xi Vector of values
-#' @param n Number of observations
-#' @return Mean
-
-boot.mean <- function(xi, n) {
-    return(sum(xi) / n)
-}
-
-
-#' Differentially private mean
-#'
-#' @param mechanism Character, the privacy mechanism. For \code{dpMean}, one
-#'   of \code{c('mechanismLaplace', 'mechanismBootstrap', 'mechanismSnapping')}.
-#' @param var.type Character, the R variable type. One of \code{c('numeric',
-=======
 #' Differentially private mean
 #'
 #' @param mechanism Character, the privacy mechanism. For \code{dpMean}, one
 #'   of \code{c('mechanismLaplace', 'mechanismBootstrap')}.
 #' @param varType Character, the R variable type. One of \code{c('numeric',
->>>>>>> b81cbb2d
 #'   'integer', 'logical')}.
 #' @param Variable Character, variable name.
 #' @param n Integer, number of observations
@@ -160,13 +31,8 @@
 )
 
 dpMean$methods(
-<<<<<<< HEAD
-    initialize = function(mechanism, var.type, variable, n, rng=NULL, epsilon=NULL,
-                          accuracy=NULL, impute.rng=NULL, alpha=0.05, n.boot=20, gamma = 0.05, ...) {
-=======
     initialize = function(mechanism, varType, variable, n, rng=NULL, epsilon=NULL,
-                          accuracy=NULL, imputeRng=NULL, alpha=0.05, nBoot=20, ...) {
->>>>>>> b81cbb2d
+                          accuracy=NULL, imputeRng=NULL, alpha=0.05, nBoot=20, gamma = 0.05) {
         .self$name <- 'Differentially private mean'
         .self$mechanism <- checkMechanism(mechanism, c('mechanismLaplace', 'mechanismBootstrap'))
         .self$varType <- checkVariableType(varType, c('numeric', 'integer', 'logical'))
@@ -176,13 +42,12 @@
         .self$rngFormat <- 'vector'
         .self$rng <- checkRange(rng, .self$varType, .self$rngFormat, expectedLength=1)
         .self$sens <- diff(.self$rng) / n
-<<<<<<< HEAD
         .self$gamma <- gamma
 
         .self$min_B <- max(abs(.self$rng[1]), abs(.self$rng[2]))
 
         if (mechanism == 'mechanismSnapping') {
-            reticulate::source_python(system.file('python', 'cc_snap.py', package = 'PSIlence'))
+            reticulate::source_python(system.file('python', 'cc_snap.py', package = 'psilence'))
             # create dummy version of Snapping Mechanism object in order to get epsilon/accuracy guarantees
             snap_obj <- Snapping_Mechanism(mechanism_input = 0,
                                             sensitivity = .self$sens,
@@ -193,10 +58,12 @@
                                             gamma = gamma)
         }
 
+        checkVariableType(typeof(variable), c('character')
+
         if (is.null(epsilon)) {
             .self$accuracy <- accuracy
             if (mechanism == 'mechanismLaplace'){
-                .self$epsilon <- laplace.getEpsilon(.self$sens, .self$accuracy, alpha)
+                .self$epsilon <- laplaceGetEpsilon(.self$sens, .self$accuracy, alpha)
             } else if (mechanism == 'mechanismSnapping'){
                 .self$epsilon <- snap_obj$epsilon
             }
@@ -204,59 +71,38 @@
             checkepsilon(epsilon)
             .self$epsilon <- epsilon
             if (mechanism == 'mechanismLaplace'){
-                .self$accuracy <- laplace.getAccuracy(.self$sens, .self$epsilon, alpha)
+                .self$accuracy <- laplaceGetAccuracy(.self$sens, .self$epsilon, alpha)
             } else if (mechanism == 'mechanismSnapping'){
                 .self$accuracy <- snap_obj$accuracy
             }
         }
-        if (is.null(impute.rng)) {
-            .self$impute.rng <- .self$rng
-=======
-        
-        checkVariableType(typeof(variable), c('character'))
-        
-        if (is.null(epsilon)) {
-            .self$accuracy <- checkAccuracy(accuracy, expectedLength=1)
-            .self$epsilon <- laplaceGetEpsilon(.self$sens, .self$accuracy, alpha)
-        } else {
-            checkEpsilon(epsilon)
-            .self$epsilon <- checkEpsilon(epsilon, expectedLength=1)
-            .self$accuracy <- laplaceGetAccuracy(.self$sens, .self$epsilon, alpha)
-        }
-        
         if (is.null(imputeRng)) {
             .self$imputeRng <- .self$rng
->>>>>>> b81cbb2d
         } else {
             .self$imputeRng <- checkImputationRange(imputationRange=imputeRng, rng=.self$rng, varType=.self$varType)
         }
-<<<<<<< HEAD
-        .self$boot.fun <- boot.mean
-        .self$n.boot <- n.boot
-=======
-        
+
         .self$bootFun <- bootMean
         .self$nBoot <- checkN(nBoot)
->>>>>>> b81cbb2d
 })
 
 
 dpMean$methods(
     #' Differentially private mean release
-    #' 
+    #'
     #' @name dpMeanRelease
     #' @param data Dataframe with a column named .self$variable, where
-    #'  that column has data of type .self$varType and which is bounded by 
+    #'  that column has data of type .self$varType and which is bounded by
     #'  .self$rng.
     #'
-    #' Assigns to .self$result a dataframe that describes the differentially private 
+    #' Assigns to .self$result a dataframe that describes the differentially private
     #' mean, calculated by some mechanism as defined in .self$mechanism, of that
-    #' column of the dataframe and any post-processing on that output. This 
+    #' column of the dataframe and any post-processing on that output. This
     #' postprocessing is done in @seealso{dpMean$postProcess}
-    #' 
+    #'
     #' Note that the actual differentially private release is calculated in a call to the
-    #' differentially private mechanism .self$mechanism's \code{evaluate} function within 
-    #' the \code{dpMean$release} function. 
+    #' differentially private mechanism .self$mechanism's \code{evaluate} function within
+    #' the \code{dpMean$release} function.
     release = function(data, ...) {
         x <- data[, variable]
         .self$result <- export(mechanism)$evaluate(mean, x, .self$sens, .self$postProcess, ...)
@@ -264,17 +110,17 @@
 
 dpMean$methods(
     #' Post-processing on differentially private mean, called within the \code{.self$mechanism$evaluate}
-    #' function, which in turn is called within \code{dpMean$release}. 
-    #' 
+    #' function, which in turn is called within \code{dpMean$release}.
+    #'
     #' @name dpMeanPostProcess
     #' @param out Input dataframe that describes the differentially private release that was created in
-    #' \code{.self$mechanism$evaluate}. This dataframe will have at least one pre-existing attribute, 
+    #' \code{.self$mechanism$evaluate}. This dataframe will have at least one pre-existing attribute,
     #' out$release, which is a numeric value of length one that is the differentially private mean.
-    #' 
+    #'
     #' This function is able to calculate a confidence interval on the output. If the variable was logical,
     #' standard deviation, median, and a histogram may be additionally computed as post-processing steps.
-    #' 
-    #' Additionally, known portions of the input such as the variable name 
+    #'
+    #' Additionally, known portions of the input such as the variable name
     #' and the epsilon value may be appended with no extra privacy loss.
     #'
     #' @return Dataframe \code{out}, updated to include post-processed values.
@@ -283,28 +129,17 @@
         if (mechanism == 'mechanismLaplace') {
             out$accuracy <- accuracy
             out$epsilon <- epsilon
-<<<<<<< HEAD
-            out$interval <- mean.getCI(out$release, epsilon, .self$sens, alpha)
+            out$interval <- meanGetCI(out$release, epsilon, .self$sens, alpha)
         } else if (mechanism == 'mechanismSnapping') {
             out$accuracy <- accuracy
             out$epsilon <- epsilon
         }
-        if (var.type == 'logical') {
-            if (mechanism == 'mechanismBootstrap') {
-                bagged.estimate <- mean(out$release)
-                out$std.dev <- mean.postStandardDeviation(bagged.estimate)
-                out$median <- mean.postMedian(bagged.estimate)
-                out$histogram <- mean.postHistogram(bagged.estimate)
-=======
-            out$interval <- meanGetCI(out$release, epsilon, .self$sens, alpha)
-        } 
         if (varType == 'logical') {
             if (mechanism == 'mechanismBootstrap') {
                 baggedEstimate <- mean(out$release)
                 out$stdDev <- meanPostStandardDeviation(baggedEstimate)
                 out$median <- meanPostMedian(baggedEstimate)
                 out$histogram <- meanPostHistgram(baggedEstimate)
->>>>>>> b81cbb2d
             } else {
                 out$stdDev <- meanPostStandardDeviation(out$release)
                 out$median <- meanPostMedian(out$release)
