--- conflicted
+++ resolved
@@ -35,18 +35,11 @@
         .self$mechanism <- checkMechanism(mechanism, c('mechanismLaplace', 'mechanismBootstrap'))
         .self$varType <- checkVariableType(varType, c('numeric', 'integer', 'logical'))
         .self$variable <- variable
-<<<<<<< HEAD
         .self$n <- checkN(n)
         .self$alpha <- checkNumeric(alpha)
         .self$rngFormat <- 'vector'
         .self$rng <- checkRange(rng, .self$varType, .self$rngFormat, expectedLength=1)
         .self$sens <- diff(.self$rng) / n
-=======
-        .self$n <- checkNValidity(n)
-        .self$alpha <- alpha
-        .self$rng <- checkRange(rng, varType)
-        .self$sens <- meanSensitivity(.self$rng, .self$n)
->>>>>>> dd4512e4
         
         checkVariableType(typeof(variable), c('character'))
         
