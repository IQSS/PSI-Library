<<<<<<< HEAD
=======
#' Error check imputation range for numeric or integer variables
#' 
#' Check that the entered imputation range is within the entered data range. If yes, return
#' the entered imputation range, which will be used as the imputation range for the call
#' to the utility function `fillMissing()`. If not, return the data range. 
#' If the imputation range is NULL, default to the data range.
#' 
#' We check if the imputation range is within the data range because it is a privacy concern.
#' If the imputation range is outside of the data range, NA values will be replaced with values 
#' outside of the data range, which will show that there are NA values in the data or skew the 
#' result when the differentially private estimate is released.
#' 
#' @param imputationRange The imputation range entered by the user
#' @param rng The data range entered by the user
#' @param varType The variable type for the histogram data
#' 
#' @return the imputation range that will be used for `fillMissing()`.

checkImputationRange <- function(imputationRange, rng, varType) {
    # if no imputation range was entered, return the data range.
    # (Note: rng may be NULL, in which case stability mechanism will be used)
    if (is.null(imputationRange)) {
        return(rng)
    }
    
    # for numeric and integer variables, the imputation range should be a 2-tuple
    # with the minimum and maximum of the imputation range.
    # if an imputation range was entered, check that it is
    # within the data range. If it is not, clip it to be within the data range
    if (varType %in% c('numeric', 'integer')) {
        lowerBound <- NULL
        upperBound <- NULL
        
        # if the imputation range lower bound is below the data range lower bound,
        # clip the lower bound to the data range
        if (imputationRange[1] < rng[1]) {
            warning('Lower bound of imputation range is outside of the data range. Setting lower bound of the imputation range to the lower bound of the data range.')
            lowerBound <- rng[1]
        } else {
            lowerBound <- imputationRange[1]
        }
        
        # if the imputation range upper bound is above the data range upper bound,
        # clip the upper bound to the data range
        if (imputationRange[2] > rng[2]) {
            warning('Upper bound of imputation range is outside of the data range. Setting upper bound of the imputation range to the upper bound of the data range.')
            upperBound <- rng[2]
        } else {
            upperBound <- imputationRange[2]
        }
        
        for (entry in imputationRange) {
            if (!is.numeric(entry)) {
                warning('Imputation range for a numeric variable must be numeric. Setting imputation range to data range.')
                lowerBound <- rng[1]
                upperBound <- rng[2]
            }
        }
        
        # return the (potentially clipped) imputation range
        return(c(lowerBound,upperBound))
        
    } else {
        # if the variable type is something other than numeric or integer,
        # default to the data range
        warning('Imputation range entered for variable that is not of numeric or integer type. Setting imputation range to data range.')
        return(rng)
    }
}


#' Check validity of n
#' 
#' n should always be a positive whole number, check the user's input
#' 
#' @param n the input n from te user
#' 
#' @return n, if n is a positive whole number

checkNValidity <- function(n) {
    if ((n > 0) & (n%%1 == 0)) {
        return(n)
    } else {
        stop("n must be a positive whole number")
    }
}


#' Range Parameter Check
#' 
#' Checks if a supplied range is an ordered pair. Coerces any vector of length 
#'    two or greater into an ordered pair, and issues an error for
#'    shorter vectors.
#'    
#' @param rng A numeric vector of length two, that ought to be an 
#'    ordered pair.
#' 
#' @return An ordered pair.
#' @examples
#'
#' checkRange(c(1,3))
#' checkRange(1:3)
#' \dontrun{checkRange(1)}
#' @rdname checkRange
#' @export
checkRange <- function(rng, varType) {
    if (NCOL(rng) > 1) {
        for (i in 1:nrow(rng)) {
            rng[i, ] <- sort(rng[i, ])
        }
    } else {
        if (varType == 'logical') {
            rng <- c(0,1)
        } else if (length(rng) < 2) {
            stop("range argument in error: requires upper and lower values as vector of length 2.")
        } else if (length(rng) > 2) {
            warning("range argument supplied has more than two values.  Will proceed using min and max values as range.")
            rng <- c(min(rng), max(rng))
        } else {
            rng <- sort(rng)
        }
    }
    return(rng)
}


#' Epsilon Parameter Check
#' 
#' Utility function for checking that epsilon is acceptably defined.
#'
#' @param epsilon A vector, that ought to be positive and of length one.
#' 
#' @return The supplied epsilon if acceptable, otherwise an error 
#'    message interupts.
#'
#' @examples
#' 
#' checkEpsilon(0.1)
#' \dontrun{checkEpsilon(-2)}
#' \dontrun{checkEpsilon(c(0.1,0.5))}
#' @rdname checkEpsilon
#' @export
checkEpsilon <- function(epsilon) {
    if (epsilon <= 0) {
        stop("Privacy parameter epsilon must be a value greater than zero.")
    }
    if (length(epsilon) > 1) {
        stop(paste("Privacy parameter epsilon must be a single value, but is currently a vector of length", length(epsilon)))
    }
    return(epsilon)
}


#' Check delta parameter
#' 
#' This method is to send the user a warning message if they entered a delta value
#' that will not be used.
#' 
#' If the mechanism is NOT a mechanism that uses a delta value and the user entered a delta value, 
#' send a warning message saying the delta value with not be used and set the delta 
#' value to 0. If a mechanism that uses a delta value is being used and the user entered a 
#' delta value, set it as the delta value (the value of delta will be checked in the 
#' mechanism). If a mechanism that uses a delta value is being used and the user did 
#' not enter a delta value, set the delta to the default value (2^-30).
#' 
#' @param mechanism The mechanism chosen by determineMechanism
#' @param delta The delta value entered by the user, may be NULL
#' 
#' @return The value that will be used as the delta value for the statistic

checkDelta <- function(mechanism, delta=NULL) {
    # If a mechanism that uses a delta value is NOT being used, set delta to 0.
    # If a mechanism that uses a delta value is being used, return the entered value.
    # If the user did not enter a value, return the default value.
    # Throw an error if the user entered a value that will not be used.
    if (!(mechanism %in% c('mechanismStability', 'mechanismGaussian'))) {
        if (!is.null(delta)) {
            warning('A delta parameter has been entered, but a mechanism that uses a delta value is not being used. Setting delta to 0.')
        }
        return(0)
    } else {
        # if the stability or gaussian mechanism is being used, return the delta value
        if (is.null(delta)) {
            # default delta value
            return(2^-30)
        } else {
            return(delta)
        }
    }
}

>>>>>>> 05eaaa5b
#' Censoring data
#' 
#' For numeric types, checks if x is in rng = (min, max) and censors values to 
#'    either min or max if it is out of the range. For categorical types, 
#'    values not in `levels` are coded NA.
#'
#' @param x A vector of numeric or categorial values to censor.
#' @param varType Character indicating the variable type of \code{x}.
#'    Possible values include: numeric, logical, ...
#' @param rng For x that is a numeric vector, a vector (min, max) of the bounds of the 
#'    range. For input x that is a numeric matrices or dataframe with n columns, a list of 
#'    (min, max) bounds of length n.
#' @param levels For categorical types, a vector containing the levels to 
#'    be returned.
#' @param rngFormat For numeric types, a string describing the format of the range input. One of either
#'    'vector' for x that is a numeric vector and rng that is a (min, max) tuple, or 'list' for x that
#'    is a numeric matrix or dataframe with n columns and rng that is a list of (min, max) bounds of
#'    length n.
#' 
#' @return Original vector with values outside the bounds censored to the bounds.
#' @examples
#' 
#' censorData(x=1:10, varType='integer', rng=c(2.5, 7))
#' censorData(x=c('a', 'b', 'c', 'd'), varType='character', levels=c('a', 'b', 'c'))
#' @rdname censorData
#' @export
censorData <- function(x, varType, rng=NULL, levels=NULL, rngFormat=NULL) {
<<<<<<< HEAD

    if (varType %in% c('character', 'factor')){
=======
    if (varType %in% c('character', 'factor')) {
>>>>>>> 05eaaa5b
        if (is.null(levels)) {
            x <- factor(x, exclude=NULL)
        } else {
            x <- factor(x, levels=levels, exclude=NULL)
        }
<<<<<<< HEAD
    } else if ((varType %in% c('integer', 'double', 'numeric', 'logical')) && sapply(x, is.numeric)) {
        if (NCOL(x) > 1 && rngFormat=='list') {
            checkRange(rng, varType, rngFormat, expectedLength=ncol(x)) 
            for(i in 1:NCOL(x)){
                x[,i] <- censorData1D(x[,i], rng[[i]])
=======
    } else {
        if (is.null(rng)) {
            stop('range `rng` is required for numeric types')
        }
        if (NCOL(x) > 1) {
            for (j in 1:ncol(x)) {
                rng[j, ] <- checkRange(rng[j, ], varType, rngFormat)
                x[, j][x[, j] < rng[j, 1]] <- rng[j, 1]
                x[, j][x[, j] > rng[j, 2]] <- rng[j, 2]
>>>>>>> 05eaaa5b
            }
        } else if (NCOL(x)==1 && rngFormat=="vector"){
            checkRange(rng, varType, rngFormat)
            x <- censorData1D(x,rng)
        } else {
<<<<<<< HEAD
          stop("range Format (rngFormat) must be either 'list' or 'vector'. If range is a tuple of multiple ranges, it must be formatted as a list.")
=======
            rng <- checkRange(rng, varType, rngFormat)
            x[x < rng[1]] <- rng[1]
            x[x > rng[2]] <- rng[2]
>>>>>>> 05eaaa5b
        }
    } else{
      stop("Input data x and varType do not match.")
    }
    return(x)
}


<<<<<<< HEAD
#' Helper function to censor data
#' 
#' Takes as input a numeric vector x of length n and replaces any values in x greater than max with max,
#' and any values less than min with min
#'
#' @param x Numeric vector of length n
#' @param rng Range of values allowed in x, as a single (min, max) tuple
#'
#' @return numeric vector of length n equal to x except with any values in x larger than max replaced with max
#'  and any values in x smaller than min replaced with min.
#'
#' @examples
#' censorData1D(1:7, (2,5))    #returns c(2,2,3,4,5,5,5)
#' censorData1D(c(1,9,7,3,0), (2,5))     #returns(c(2,5,5,3,2))
#' 
censorData1D <- function(x, rng){
  x[x < rng[1]] <- rng[1]
  x[x > rng[2]] <- rng[2]
  return(x)
}
=======

>>>>>>> 05eaaa5b


#' Logical variable check
#' 
#' Utility function to verify that a variable is dichotomous.
#'
#' This function effectively allows the user to ask for any variable containing
#' at most two unique values to treat the variable as logical. If the variable
#' contains numeric values, the highest value is recoded 1 and the the lower
#' value is recoded 0. If the variable is categorical and contains only two unique
#' values, the least frequently observed is recoded 1.
#'
#' @param x Vector containing two unique types of values.
#' 
#' @return Logical form of \code{x} coded 0-1.
#' @examples
#' 
#' makeLogical(sample(c('cat', 'dog'), size=8, replace=TRUE))
#' makeLogical(sample(c(0, 1), size=8, replace=TRUE))
#' makeLogical(sample(c(-6.87, 3.23), size=8, replace=TRUE))
#' @rdname makeLogical
#' @export
makeLogical <- function(x) {
    if (!length(unique(x)) <= 2) { # how to handle if contains 1 value only?
        stop('Variable has more than two values')
    }
    if (class(x) %in% c('character', 'factor')) {
        tab <- data.frame(table(x))
        min_level <- tab[which.min(tab[, 2]), 1]
        x <- ifelse(x == min_level, 1, 0)
    } else {
        x <- ifelse(x == max(x), 1, 0)
    }
    return(x)
}

#' Scaling helper function for fillMissing
#' 
#' Takes input array and scales to upper and lower bounds, which are either defined by lower and upper or calculated depending on
#' the type of variable. (Note that input array will always be numeric; varType refers to the variable type of the input array in
#' the fillMissing function.)
#' 
#' @param vals Input array of values to scale Type: numeric array
#' @param varType Variable type of input array to fillMissing function; affects how scaling occurs. 
#'   Type: one of following strings: 'character', 'factor', 'logical', 'integer', 'numeric'.
#' @param lower Lower bound for scaling. Type: numeric
#' @param upper Upper bound for scaling. Type: numeric
#' @param categories List of categories. Type: factor
#'
#' @return Array of values, either characters, integers, logicals, numerics depending on varType, scaled according to either the 
#' number of categories if varType='factor' or 'character', or based on lower and upper when varType='logical','numeric', or 'integer'.
#'
scaleValues = function(vals, varType, lower=NULL, upper=NULL, categories=NULL) {
    if (varType %in% c('character', 'factor')) { 
        lower <- 1
        upper <- length(categories)
    }
    
    if (varType == 'logical') {       # logical values can only be 0 or 1 so set bounds accordingly
        lower <- 0
        upper <- 2                       # upper bound of 2 not 1 because as.integer always rounds down.
    }
    
    out <- vals * (upper - lower) + lower  # scale uniform random numbers based on upper and lower bounds
    
    if (varType %in% c('logical', 'integer')) { # if logical or integer, trim output to integer values
        out <- as.integer(out)
    } else if(varType == 'logical') {
        
    } else if (varType %in% c('character', 'factor')) { # if character or factor, assign output to categories.
        out <- categories[as.integer(out)]
    }
    
    return(out)
}


#' Helper function for fillMissing; fills missing values in one-dimensional array
#'
#' Imputes uniformly in the range of the provided variable.
#'
#' @param x Input array of missing values.
#' @param varType Variable type of input array to fillMissing function; affects how scaling occurs. 
#'   Type: one of following strings: 'character', 'factor', 'logical', 'integer', 'numeric'.
#' @param lower Lower bound for scaling. Type: numeric. Default NULL.
#' @param upper Upper bound for scaling. Type: numeric. Default NULL.
#' @param categories List of categories. Type: factor. Default NULL.
#' @return Vector \code{x} with missing values imputed
fillMissing1D <- function(x, varType, lower=NULL, upper=NULL, categories=NULL) {
    naIndices <- is.na(x)         # indices of NA values in x
    nMissing <- sum(naIndices)    # number of missing values
    
    if (nMissing == 0) { 
        return(x) 
    }
    
    u <- dpUnif(nMissing) # array of uniform random numbers of length nMissing
    scaledVals <- scaleValues(u, varType, lower, upper, categories) # scale uniform vals
    x[naIndices] <- scaledVals #assign to NAs in input array
    return(x)
}

#' Helper function for fillMissing. Fills missing values column-wise for matrix.
#'
#' Impute uniformly in the range of the provided variable
#'
#' @param x Numeric matrix with missing values
#' @param varType Variable type of input array.
#'   Type: one of following strings: 'character', 'factor', 'logical', 'integer', 'numeric'.
#' @param imputeRng Px2 matrix where the pth row contains the range
#'      within which the pth variable in x is imputed.
#' @return Matrix \code{x} with missing values imputed
#'
#' @seealso \code{\link{fillMissing}}
fillMissing2D <- function(x, varType, imputeRng=NULL) {
    for (j in 1:ncol(x)) {
        x[, j] <- fillMissing1D(x[, j], varType, lower=imputeRng[j, 1], upper=imputeRng[j, 2])
    }
    return(x)
}


#' Fill missing values
#'
#' Impute uniformly in the range of the provided variable
#'
#' @param x Vector with missing values to impute
#' @param varType Character specifying the variable type
#' @param lower Numeric lower bound, default NULL
#' @param upper Numeric upper bound, default NULL
#' @param categories Set of possible categories from which to choose,
#'      default NULL
#' @return Vector \code{x} with missing values imputed
#' @examples
#'
#' # numeric example
#' y <- rnorm(100)
#' y[sample(1:100, size=10)] <- NA
#' y_imputed <- fillMissing(x=y, varType='numeric', lower=-1, upper=1)
#'
#' # categorical example
#' cats <- as.factor(c('dog', 'zebra', 'bird', 'hippo'))
#' s <- sample(cats, size=100, replace=TRUE)
#' s[sample(1:100, size=10)] <- NA
#' s_imputed <- fillMissing(x=s, varType='factor', categories=cats)
#'
#' @seealso \code{\link{dpUnif}}
#' @rdname fillMissing
#' @export
fillMissing = function(x, varType, imputeRng=NULL, categories=NULL) {
    if (varType %in% c('numeric', 'integer', 'logical')) {
        if (NCOL(x) > 1) {
            x <- fillMissing2D(x, varType, imputeRng)
        } else {
            x <- fillMissing1D(x, varType, imputeRng[1], imputeRng[2])
        }
    } else {
        x <- fillMissing1D(x, varType, categories=categories)
    }
    return(x)
}


#' Extract function arguments
#' 
#' Utility function to match arguments of a function with input list and/or attributes of input object
#'
#' @param targetFunc A character vector containing the name of the function to find the matching inputs of
#'    with arguments that need to be filled by output.
#' @param inputList A named list of values
#' @param inputObject An object with a predefined getFields() function that takes all attributes of object and returns them as a list
#' @return List of arguments and values needed for specification of \code{target.func}
#' @rdname getFuncArgs
getFuncArgs <- function(targetFunc, inputList=NULL, inputObject=NULL){
    funcArgs <- list()                      # Initialize list of function arguments
    argNames <- names(formals(targetFunc))  # Names of all arguments of targetFunc
    inputListNames <- names(inputList)      # Names of all items in inputList
    
    if (!is.null(inputObject)){             
        inputObjectNames <- names(inputObject$getFields()) # Names of all fields of inputObject
    }
    else{
        inputObjectNames <- NULL
    }
    
    for (argument in argNames) {
        # If argument of targetFunc has an associated named attribute in the input list, save that attribute to funcArgs
        if (argument %in% inputListNames) {
            funcArgs[[argument]] <- inputList[[argument]] 
        }
        # If argument of targetFunc has an associated field of inputObject, save that field value to funcArgs 
        if (argument %in% inputObjectNames) {          
            funcArgs[[argument]] <- inputObject[[argument]]
        }
    }
    return(funcArgs)
}<|MERGE_RESOLUTION|>--- conflicted
+++ resolved
@@ -1,5 +1,3 @@
-<<<<<<< HEAD
-=======
 #' Error check imputation range for numeric or integer variables
 #' 
 #' Check that the entered imputation range is within the entered data range. If yes, return
@@ -191,7 +189,6 @@
     }
 }
 
->>>>>>> 05eaaa5b
 #' Censoring data
 #' 
 #' For numeric types, checks if x is in rng = (min, max) and censors values to 
@@ -219,46 +216,24 @@
 #' @rdname censorData
 #' @export
 censorData <- function(x, varType, rng=NULL, levels=NULL, rngFormat=NULL) {
-<<<<<<< HEAD
 
     if (varType %in% c('character', 'factor')){
-=======
-    if (varType %in% c('character', 'factor')) {
->>>>>>> 05eaaa5b
         if (is.null(levels)) {
             x <- factor(x, exclude=NULL)
         } else {
             x <- factor(x, levels=levels, exclude=NULL)
         }
-<<<<<<< HEAD
     } else if ((varType %in% c('integer', 'double', 'numeric', 'logical')) && sapply(x, is.numeric)) {
         if (NCOL(x) > 1 && rngFormat=='list') {
             checkRange(rng, varType, rngFormat, expectedLength=ncol(x)) 
             for(i in 1:NCOL(x)){
                 x[,i] <- censorData1D(x[,i], rng[[i]])
-=======
-    } else {
-        if (is.null(rng)) {
-            stop('range `rng` is required for numeric types')
-        }
-        if (NCOL(x) > 1) {
-            for (j in 1:ncol(x)) {
-                rng[j, ] <- checkRange(rng[j, ], varType, rngFormat)
-                x[, j][x[, j] < rng[j, 1]] <- rng[j, 1]
-                x[, j][x[, j] > rng[j, 2]] <- rng[j, 2]
->>>>>>> 05eaaa5b
             }
         } else if (NCOL(x)==1 && rngFormat=="vector"){
             checkRange(rng, varType, rngFormat)
             x <- censorData1D(x,rng)
         } else {
-<<<<<<< HEAD
           stop("range Format (rngFormat) must be either 'list' or 'vector'. If range is a tuple of multiple ranges, it must be formatted as a list.")
-=======
-            rng <- checkRange(rng, varType, rngFormat)
-            x[x < rng[1]] <- rng[1]
-            x[x > rng[2]] <- rng[2]
->>>>>>> 05eaaa5b
         }
     } else{
       stop("Input data x and varType do not match.")
@@ -267,7 +242,6 @@
 }
 
 
-<<<<<<< HEAD
 #' Helper function to censor data
 #' 
 #' Takes as input a numeric vector x of length n and replaces any values in x greater than max with max,
@@ -288,9 +262,6 @@
   x[x > rng[2]] <- rng[2]
   return(x)
 }
-=======
-
->>>>>>> 05eaaa5b
 
 
 #' Logical variable check
