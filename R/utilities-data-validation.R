<<<<<<< HEAD
=======
#' Error check imputation range for numeric or integer variables
#' 
#' Check that the entered imputation range is within the entered data range. If yes, return
#' the entered imputation range, which will be used as the imputation range for the call
#' to the utility function `fillMissing()`. If not, return the data range. 
#' If the imputation range is NULL, default to the data range.
#' 
#' We check if the imputation range is within the data range because it is a privacy concern.
#' If the imputation range is outside of the data range, NA values will be replaced with values 
#' outside of the data range, which will show that there are NA values in the data or skew the 
#' result when the differentially private estimate is released.
#' 
#' @param imputationRange The imputation range entered by the user
#' @param rng The data range entered by the user
#' @param varType The variable type for the histogram data
#' 
#' @return the imputation range that will be used for `fillMissing()`.

checkImputationRange <- function(imputationRange, rng, varType) {
    # if no imputation range was entered, return the data range.
    # (Note: rng may be NULL, in which case stability mechanism will be used)
    if (is.null(imputationRange)) {
        return(rng)
    }
    
    # for numeric and integer variables, the imputation range should be a 2-tuple
    # with the minimum and maximum of the imputation range.
    # if an imputation range was entered, check that it is
    # within the data range. If it is not, clip it to be within the data range
    if (varType %in% c('numeric', 'integer')) {
        lowerBound <- NULL
        upperBound <- NULL
        
        # if the imputation range lower bound is below the data range lower bound,
        # clip the lower bound to the data range
        if (imputationRange[1] < rng[1]) {
            warning('Lower bound of imputation range is outside of the data range. Setting lower bound of the imputation range to the lower bound of the data range.')
            lowerBound <- rng[1]
        } else {
            lowerBound <- imputationRange[1]
        }
        
        # if the imputation range upper bound is above the data range upper bound,
        # clip the upper bound to the data range
        if (imputationRange[2] > rng[2]) {
            warning('Upper bound of imputation range is outside of the data range. Setting upper bound of the imputation range to the upper bound of the data range.')
            upperBound <- rng[2]
        } else {
            upperBound <- imputationRange[2]
        }
        
        for (entry in imputationRange) {
            if (!is.numeric(entry)) {
                warning('Imputation range for a numeric variable must be numeric. Setting imputation range to data range.')
                lowerBound <- rng[1]
                upperBound <- rng[2]
            }
        }
        
        # return the (potentially clipped) imputation range
        return(c(lowerBound,upperBound))
        
    } else {
        # if the variable type is something other than numeric or integer,
        # default to the data range
        warning('Imputation range entered for variable that is not of numeric or integer type. Setting imputation range to data range.')
        return(rng)
    }
}


#' Check validity of n
#' 
#' n should always be a positive whole number, check the user's input
#' 
#' @param n the input n from te user
#' 
#' @return n, if n is a positive whole number

checkNValidity <- function(n) {
    if ((n > 0) & (n%%1 == 0)) {
        return(n)
    } else {
        stop("n must be a positive whole number")
    }
}


#' Range Parameter Check
#' 
#' Checks if a supplied range is an ordered pair. Coerces any vector of length 
#'    two or greater into an ordered pair, and issues an error for
#'    shorter vectors.
#'    
#' @param rng A numeric vector of length two, that ought to be an 
#'    ordered pair.
#' 
#' @return An ordered pair.
#' @examples
#'
#' checkRange(c(1,3))
#' checkRange(1:3)
#' \dontrun{checkRange(1)}
#' @rdname checkRange
#' @export
checkRange <- function(rng, varType) {
    if (NCOL(rng) > 1) {
        for (i in 1:nrow(rng)) {
            rng[i, ] <- sort(rng[i, ])
        }
    } else {
        if (varType == 'logical') {
            rng <- c(0,1)
        } else if (length(rng) < 2) {
            stop("range argument in error: requires upper and lower values as vector of length 2.")
        } else if (length(rng) > 2) {
            warning("range argument supplied has more than two values.  Will proceed using min and max values as range.")
            rng <- c(min(rng), max(rng))
        } else {
            rng <- sort(rng)
        }
    }
    return(rng)
}


#' Epsilon Parameter Check
#' 
#' Utility function for checking that epsilon is acceptably defined.
#'
#' @param epsilon A vector, that ought to be positive and of length one.
#' 
#' @return The supplied epsilon if acceptable, otherwise an error 
#'    message interupts.
#'
#' @examples
#' 
#' checkEpsilon(0.1)
#' \dontrun{checkEpsilon(-2)}
#' \dontrun{checkEpsilon(c(0.1,0.5))}
#' @rdname checkEpsilon
#' @export
checkEpsilon <- function(epsilon) {
    if (epsilon <= 0) {
        stop("Privacy parameter epsilon must be a value greater than zero.")
    }
    if (length(epsilon) > 1) {
        stop(paste("Privacy parameter epsilon must be a single value, but is currently a vector of length", length(epsilon)))
    }
    return(epsilon)
}


#' Check delta parameter
#' 
#' This method is to send the user a warning message if they entered a delta value
#' that will not be used.
#' 
#' If the mechanism is NOT a mechanism that uses a delta value and the user entered a delta value, 
#' send a warning message saying the delta value with not be used and set the delta 
#' value to 0. If a mechanism that uses a delta value is being used and the user entered a 
#' delta value, set it as the delta value (the value of delta will be checked in the 
#' mechanism). If a mechanism that uses a delta value is being used and the user did 
#' not enter a delta value, set the delta to the default value (2^-30).
#' 
#' @param mechanism The mechanism chosen by determineMechanism
#' @param delta The delta value entered by the user, may be NULL
#' 
#' @return The value that will be used as the delta value for the statistic

checkDelta <- function(mechanism, delta=NULL) {
    # If a mechanism that uses a delta value is NOT being used, set delta to 0.
    # If a mechanism that uses a delta value is being used, return the entered value.
    # If the user did not enter a value, return the default value.
    # Throw an error if the user entered a value that will not be used.
    if (!(mechanism %in% c('mechanismStability', 'mechanismGaussian'))) {
        if (!is.null(delta)) {
            warning('A delta parameter has been entered, but a mechanism that uses a delta value is not being used. Setting delta to 0.')
        }
        return(0)
    } else {
        # if the stability or gaussian mechanism is being used, return the delta value
        if (is.null(delta)) {
            # default delta value
            return(2^-30)
        } else {
            return(delta)
        }
    }
}


>>>>>>> dd4512e4
#' Censoring data
#' 
#' For numeric types, checks if x is in rng = (min, max) and censors values to 
#'    either min or max if it is out of the range. For categorical types, 
#'    values not in `levels` are coded NA.
#'
#' @param x A vector of numeric or categorial values to censor.
#' @param varType Character indicating the variable type of \code{x}.
#'    Possible values include: numeric, logical, ...
#' @param rng For numeric vectors, a vector (min, max) of the bounds of the 
#'    range. For numeric matrices with nrow N and ncol P, a Px2 matrix of 
#'    (min, max) bounds.
#' @param levels For categorical types, a vector containing the levels to 
#'    be returned.
#' 
#' @return Original vector with values outside the bounds censored to the bounds.
#' @examples
#' 
#' censorData(x=1:10, varType='integer', rng=c(2.5, 7))
#' censorData(x=c('a', 'b', 'c', 'd'), varType='character', levels=c('a', 'b', 'c'))
#' @rdname censorData
#' @export
censorData <- function(x, varType, rng=NULL, levels=NULL, rngFormat=NULL) {
    if (varType %in% c('character', 'factor')) {
        if (is.null(levels)) {
            x <- factor(x, exclude=NULL)
        } else {
            x <- factor(x, levels=levels, exclude=NULL)
        }
    } else {
        if (is.null(rng)) {
            stop('range `rng` is required for numeric types')
        }
        if (NCOL(x) > 1) {
            for (j in 1:ncol(x)) {
                rng[j, ] <- checkRange(rng[j, ], varType, rngFormat)
                x[, j][x[, j] < rng[j, 1]] <- rng[j, 1]
                x[, j][x[, j] > rng[j, 2]] <- rng[j, 2]
            }
        } else {
            rng <- checkRange(rng, varType, rngFormat)
            x[x < rng[1]] <- rng[1]
            x[x > rng[2]] <- rng[2]
        }
    }
    return(x)
}





#' Logical variable check
#' 
#' Utility function to verify that a variable is dichotomous.
#'
#' This function effectively allows the user to ask for any variable containing
#' at most two unique values to treat the variable as logical. If the variable
#' contains numeric values, the highest value is recoded 1 and the the lower
#' value is recoded 0. If the variable is categorical and contains only two unique
#' values, the least frequently observed is recoded 1.
#'
#' @param x Vector containing two unique types of values.
#' 
#' @return Logical form of \code{x} coded 0-1.
#' @examples
#' 
#' makeLogical(sample(c('cat', 'dog'), size=8, replace=TRUE))
#' makeLogical(sample(c(0, 1), size=8, replace=TRUE))
#' makeLogical(sample(c(-6.87, 3.23), size=8, replace=TRUE))
#' @rdname makeLogical
#' @export
makeLogical <- function(x) {
    if (!length(unique(x)) <= 2) { # how to handle if contains 1 value only?
        stop('Variable has more than two values')
    }
    if (class(x) %in% c('character', 'factor')) {
        tab <- data.frame(table(x))
        min_level <- tab[which.min(tab[, 2]), 1]
        x <- ifelse(x == min_level, 1, 0)
    } else {
        x <- ifelse(x == max(x), 1, 0)
    }
    return(x)
}

#' Scaling helper function for fillMissing
#' 
#' Takes input array and scales to upper and lower bounds, which are either defined by lower and upper or calculated depending on
#' the type of variable. (Note that input array will always be numeric; varType refers to the variable type of the input array in
#' the fillMissing function.)
#' 
#' @param vals Input array of values to scale Type: numeric array
#' @param varType Variable type of input array to fillMissing function; affects how scaling occurs. 
#'   Type: one of following strings: 'character', 'factor', 'logical', 'integer', 'numeric'.
#' @param lower Lower bound for scaling. Type: numeric
#' @param upper Upper bound for scaling. Type: numeric
#' @param categories List of categories. Type: factor
#'
#' @return Array of values, either characters, integers, logicals, numerics depending on varType, scaled according to either the 
#' number of categories if varType='factor' or 'character', or based on lower and upper when varType='logical','numeric', or 'integer'.
#'
scaleValues = function(vals, varType, lower=NULL, upper=NULL, categories=NULL) {
    if (varType %in% c('character', 'factor')) { 
        lower <- 1
        upper <- length(categories)
    }
    
    if (varType == 'logical') {       # logical values can only be 0 or 1 so set bounds accordingly
        lower <- 0
        upper <- 2                       # upper bound of 2 not 1 because as.integer always rounds down.
    }
    
    out <- vals * (upper - lower) + lower  # scale uniform random numbers based on upper and lower bounds
    
    if (varType %in% c('logical', 'integer')) { # if logical or integer, trim output to integer values
        out <- as.integer(out)
    } else if(varType == 'logical') {
        
    } else if (varType %in% c('character', 'factor')) { # if character or factor, assign output to categories.
        out <- categories[as.integer(out)]
    }
    
    return(out)
}


#' Helper function for fillMissing; fills missing values in one-dimensional array
#'
#' Imputes uniformly in the range of the provided variable.
#'
#' @param x Input array of missing values.
#' @param varType Variable type of input array to fillMissing function; affects how scaling occurs. 
#'   Type: one of following strings: 'character', 'factor', 'logical', 'integer', 'numeric'.
#' @param lower Lower bound for scaling. Type: numeric. Default NULL.
#' @param upper Upper bound for scaling. Type: numeric. Default NULL.
#' @param categories List of categories. Type: factor. Default NULL.
#' @return Vector \code{x} with missing values imputed
fillMissing1D <- function(x, varType, lower=NULL, upper=NULL, categories=NULL) {
    naIndices <- is.na(x)         # indices of NA values in x
    nMissing <- sum(naIndices)    # number of missing values
    
    if (nMissing == 0) { 
        return(x) 
    }
    
    u <- dpUnif(nMissing) # array of uniform random numbers of length nMissing
    scaledVals <- scaleValues(u, varType, lower, upper, categories) # scale uniform vals
    x[naIndices] <- scaledVals #assign to NAs in input array
    return(x)
}

#' Helper function for fillMissing. Fills missing values column-wise for matrix.
#'
#' Impute uniformly in the range of the provided variable
#'
#' @param x Numeric matrix with missing values
#' @param varType Variable type of input array.
#'   Type: one of following strings: 'character', 'factor', 'logical', 'integer', 'numeric'.
#' @param imputeRng Px2 matrix where the pth row contains the range
#'      within which the pth variable in x is imputed.
#' @return Matrix \code{x} with missing values imputed
#'
#' @seealso \code{\link{fillMissing}}
fillMissing2D <- function(x, varType, imputeRng=NULL) {
    for (j in 1:ncol(x)) {
        x[, j] <- fillMissing1D(x[, j], varType, lower=imputeRng[j, 1], upper=imputeRng[j, 2])
    }
    return(x)
}


#' Fill missing values
#'
#' Impute uniformly in the range of the provided variable
#'
#' @param x Vector with missing values to impute
#' @param varType Character specifying the variable type
#' @param lower Numeric lower bound, default NULL
#' @param upper Numeric upper bound, default NULL
#' @param categories Set of possible categories from which to choose,
#'      default NULL
#' @return Vector \code{x} with missing values imputed
#' @examples
#'
#' # numeric example
#' y <- rnorm(100)
#' y[sample(1:100, size=10)] <- NA
#' y_imputed <- fillMissing(x=y, varType='numeric', lower=-1, upper=1)
#'
#' # categorical example
#' cats <- as.factor(c('dog', 'zebra', 'bird', 'hippo'))
#' s <- sample(cats, size=100, replace=TRUE)
#' s[sample(1:100, size=10)] <- NA
#' s_imputed <- fillMissing(x=s, varType='factor', categories=cats)
#'
#' @seealso \code{\link{dpUnif}}
#' @rdname fillMissing
#' @export
fillMissing = function(x, varType, imputeRng=NULL, categories=NULL) {
    if (varType %in% c('numeric', 'integer', 'logical')) {
        if (NCOL(x) > 1) {
            x <- fillMissing2D(x, varType, imputeRng)
        } else {
            x <- fillMissing1D(x, varType, imputeRng[1], imputeRng[2])
        }
    } else {
        x <- fillMissing1D(x, varType, categories=categories)
    }
    return(x)
}


#' Extract function arguments
#' 
#' Utility function to match arguments of a function with input list and/or attributes of input object
#'
#' @param targetFunc A character vector containing the name of the function to find the matching inputs of
#'    with arguments that need to be filled by output.
#' @param inputList A named list of values
#' @param inputObject An object with a predefined getFields() function that takes all attributes of object and returns them as a list
#' @return List of arguments and values needed for specification of \code{target.func}
#' @rdname getFuncArgs
getFuncArgs <- function(targetFunc, inputList=NULL, inputObject=NULL){
    funcArgs <- list()                      # Initialize list of function arguments
    argNames <- names(formals(targetFunc))  # Names of all arguments of targetFunc
    inputListNames <- names(inputList)      # Names of all items in inputList
    
    if (!is.null(inputObject)){             
        inputObjectNames <- names(inputObject$getFields()) # Names of all fields of inputObject
    }
    else{
        inputObjectNames <- NULL
    }
    
    for (argument in argNames) {
        # If argument of targetFunc has an associated named attribute in the input list, save that attribute to funcArgs
        if (argument %in% inputListNames) {
            funcArgs[[argument]] <- inputList[[argument]] 
        }
        # If argument of targetFunc has an associated field of inputObject, save that field value to funcArgs 
        if (argument %in% inputObjectNames) {          
            funcArgs[[argument]] <- inputObject[[argument]]
        }
    }
    return(funcArgs)
}<|MERGE_RESOLUTION|>--- conflicted
+++ resolved
@@ -1,5 +1,3 @@
-<<<<<<< HEAD
-=======
 #' Error check imputation range for numeric or integer variables
 #' 
 #' Check that the entered imputation range is within the entered data range. If yes, return
@@ -191,8 +189,6 @@
     }
 }
 
-
->>>>>>> dd4512e4
 #' Censoring data
 #' 
 #' For numeric types, checks if x is in rng = (min, max) and censors values to 
