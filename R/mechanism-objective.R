#' Objective perturbation mechanism
#'
#' @import methods
#' @export mechanismObjective
#' @exportClass mechanismObjective
#'
#' @include mechanism.R

mechanismObjective <- setRefClass(
    Class = 'mechanismObjective',
    contains = 'mechanism'
)

mechanismObjective$methods(
    evaluate = function(x, postFun, ...) {

        # subset data from formula
        cols <- all.vars(as.formula(.self$formula))
        x <- x[, cols]

        # censor & impute missing values
<<<<<<< HEAD
        x <- censorData(x, .self$varType, .self$rng, .self$bins) # NEEDS fixed to support checkRange
=======
        #x <- censorData(x, .self$varType, .self$rng, .self$bins) # NEEDS fixed to support checkRange
>>>>>>> 05eaaa5b
        x <- fillMissing(x, .self$varType, imputeRng=.self$imputeRng)

        # extract X and y
        y <- x[, cols[1]]
        X <- x[, cols[2:length(cols)], drop=FALSE]
        xNames <- names(X)

        # scale inputs s.t. max Euclidean norm <= 1
        scaler <- mapMatrixUnit(X, p=2)
        X <- scaler$matrix

        # add intercept
        if (.self$intercept) {
            X <- cbind(1, X)
            xNames <- c('intercept', xNames)
        }

        # set start params, adjust for ols
        if (.self$name == 'ols') {
            startParams <- rep(0, ncol(X) + 1)
            xNames <- c(xNames, 'variance')
            yScaler <- mapMatrixUnit(y, p=2)
            y <- yScaler$matrix
            yMaxNorm <- yScaler$maxNorm
        } else {
            startParams <- rep(0, ncol(X))
            yMaxNorm <- NULL
        }
		
		# Set scalar c from [CMS11]
		if(.self$name == 'logit'){
			c <- .25
		}
		else{
			c <- .25 # This is wrong! It is only a placeholder so that the code returns something. Must calculate c for each loss function we use.
			}
		#Set regularization parameter lambda
		lambda <- 1 #.self$n/20 # What should the default value be?
		#Ensure lambda satisfies condition in Algorithm 2 of [CMS11]
		compare <- c/(.self$n*(exp(.self$epsilon/2)-1))
		if(lambda <= compare){
			lambda <- compare + .001
		}
		term <- c/n*lambda
		ep <- .self$epsilon-log(1+2*term+term^2)

		beta <- ep/2
        # fit
        if (is.null(.self$nBoot)) {
           # old noise draw based on gamma and laplace
           # bNorm <- dpNoise(n=1, scale=(2 / .self$epsilon), dist='gamma', shape=length(startParams))
           # b <- dpNoise(n=length(startParams), scale=(-.self$epsilon * bNorm), dist='laplace')
           
           # new noise draw based on exponential and uniform
            bNorm <- dpNoise(n=1, scale=(1/beta), dist='gamma', shape=1)
            randomVec <- dpNoise(n=length(startParams), scale=1, dist='gaussian')
            randomVecNorm <- sqrt(sum(randomVec^2))
            b <- randomVec*(bNorm/randomVecNorm)
            
            estimates <- optim(par=startParams, fn=.self$objective, X=X, y=y, b=b, n=n, lambda=lambda)$par
            release <- data.frame(scaleRelease(estimates, scaler$maxNorm, yMaxNorm))
            names(release) <- 'estimate'
            rownames(release) <- xNames
        } else {
            localEpsilon <- .self$epsilon / .self$nBoot
            release <- vector('list', .self$nBoot)
            for (i in 1:.self$nBoot) {
                index <- sample(1:.self$n, .self$n, replace=TRUE)
                xStar <- X[index, ]
                yStar <- y[index]
                bNorm <- dpNoise(n=1, scale=(2 / localEpsilon), dist='gamma', shape=length(startParams))
                b <- dpNoise(n=length(startParams), scale=(-localEpsilon * bNorm), dist='laplace')
                estimates <- optim(par=startParams, fn=.self$objective, X=xStar, y=yStar, b=b, n=n)$par
                release[[i]] <- scaleRelease(estimates, scaler$maxNorm, yMaxNorm)
            }
            release <- data.frame(do.call(rbind, release))
            names(release) <- xNames
        }

        # format output
        out <- list('release' = release)
        out <- postFun(out, ...)
        return(out)
})<|MERGE_RESOLUTION|>--- conflicted
+++ resolved
@@ -19,11 +19,7 @@
         x <- x[, cols]
 
         # censor & impute missing values
-<<<<<<< HEAD
-        x <- censorData(x, .self$varType, .self$rng, .self$bins) # NEEDS fixed to support checkRange
-=======
         #x <- censorData(x, .self$varType, .self$rng, .self$bins) # NEEDS fixed to support checkRange
->>>>>>> 05eaaa5b
         x <- fillMissing(x, .self$varType, imputeRng=.self$imputeRng)
 
         # extract X and y
